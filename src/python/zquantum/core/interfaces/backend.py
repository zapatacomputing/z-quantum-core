--- conflicted
+++ resolved
@@ -6,16 +6,8 @@
 from openfermion import IsingOperator, QubitOperator, SymbolicOperator
 from zquantum.core.wavefunction import Wavefunction
 
-<<<<<<< HEAD
-from ..circuits import Circuit
-=======
-from ..bitstring_distribution import (
-    BitstringDistribution,
-    create_bitstring_distribution_from_probability_distribution,
-)
 from ..circuits import Circuit, GateOperation, Operation
 from ..circuits._circuit import split_circuit
->>>>>>> 3351b797
 from ..circuits.layouts import CircuitConnectivity
 from ..distribution import (
     DitSequenceDistribution,
