--- conflicted
+++ resolved
@@ -3,11 +3,7 @@
 import numpy as np
 from typing import Dict, Union, List
 from openfermion import SymbolicOperator, QubitOperator
-<<<<<<< HEAD
-from openfermion.utils import (
-=======
 from openfermion.linalg import (
->>>>>>> 083f9202
     qubit_operator_sparse,
     jw_get_ground_state_at_particle_number as _jw_get_ground_state_at_particle_number,
 )
