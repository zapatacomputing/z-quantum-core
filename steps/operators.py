from typing import Union, Optional, List
from numpy.lib.arraysetops import isin
<<<<<<< HEAD
from openfermion import InteractionOperator, FermionOperator, QubitOperator
from openfermion import normal_ordered
from openfermion.transforms import get_fermion_operator
import numpy as np
=======
from openfermion import InteractionOperator, QubitOperator
>>>>>>> b0b2e973

from zquantum.core.openfermion import (
    get_fermion_number_operator as _get_fermion_number_operator,
    get_diagonal_component as _get_diagonal_component,
    save_interaction_operator,
    load_interaction_operator,
    load_qubit_operator,
    save_qubit_operator,
    save_qubit_operator_set,
    load_qubit_operator_set,
)

from zquantum.core.hamiltonian import (
    reorder_fermionic_modes as _reorder_fermionic_modes,
    group_comeasureable_terms_greedy as _group_comeasurable_terms_greedy,
)


def get_fermion_number_operator(
    number_of_qubits: int, number_of_particles: Optional[int] = None
):
    """Get the nubmer operator for the input number of qubits. Optionally, the number of particles can be passed.
    Outputs are serialized to JSON under the file: "number-operator.json"

    ARGS:
        number_of_qubits (int): The number of qubits
        number_of_particles (int): The number of particles
    """
    number_op = _get_fermion_number_operator(number_of_qubits, number_of_particles)
    save_interaction_operator(number_op, "number-operator.json")


def get_diagonal_component(interaction_operator: Union[InteractionOperator, str]):
    """Get the diagonal component and remainder of an input interaction operator. Outputs are serialized to JSON
    under the files: "diagonal-operator.json" and "remainder-operator.json"

    ARGS:
        interaction_operator (Union[InteractionOperator, str]): The input interaction operator
    """
    if isinstance(interaction_operator, str):
        interaction_operator = load_interaction_operator(interaction_operator)

    diagonal_operator, remainder_operator = _get_diagonal_component(
        interaction_operator
    )
    save_interaction_operator(diagonal_operator, "diagonal-operator.json")
    save_interaction_operator(remainder_operator, "remainder-operator.json")


def interpolate_qubit_operators(
    reference_qubit_operator: Union[InteractionOperator, str],
    target_qubit_operator: Union[InteractionOperator, str],
    epsilon: Optional[float] = 0.5,
):
    """Produce a qubit operator which is the interpolation of two operators through the function:
        epsilon * target_qubit_operator + (1.0 - epsilon) * reference_qubit_operator.
    Outputs are serialized to JSON under the file: "qubit-operator.json"

    ARGS:
        reference_qubit_operator (Union[InteractionOperator, str]): The initial operator
        target_qubit_operator (Union[InteractionOperator, str]): The target operator
        epsilon (float): The parameterization between the two operators. Default value is 0.5
    """
    reference_qubit_operator = load_qubit_operator(reference_qubit_operator)
    target_qubit_operator = load_qubit_operator(target_qubit_operator)

    if epsilon > 1.0 or epsilon < 0.0:
        raise ValueError("epsilon must be in the range [0.0, 1.0]")

    output_qubit_operator = (
        epsilon * target_qubit_operator + (1.0 - epsilon) * reference_qubit_operator
    )

    save_qubit_operator(output_qubit_operator, "qubit-operator.json")


def reorder_fermionic_modes(
    interaction_operator: str, ordering: List
) -> InteractionOperator:

    interaction_operator = load_interaction_operator(interaction_operator)

    reordered_operator = _reorder_fermionic_modes(interaction_operator, ordering)
    save_interaction_operator(reordered_operator, "reordered-operator.json")

<<<<<<< HEAD
def get_one_qubit_hydrogen_hamiltonian(interaction_operator: Union[InteractionOperator, str]):
    """Generate a one qubit H2 hamiltonian from a corresponding interaction operator. 

    Original H2 hamiltonian will be reduced to a 2 x 2 matrix defined on a subspace spanned
    by |0011> and |1100> and expanded in terms of I, X, Y, and Z matrices

    ARGS:
        interaction_operator (Union[InteractionOperator, str]): The input interaction operator
    """
    if isinstance(interaction_operator, str):
        interaction_operator = load_interaction_operator(interaction_operator)

    fermion_h = get_fermion_operator(interaction_operator)

    # H00
    H00 = normal_ordered(FermionOperator('0 1') * fermion_h * FermionOperator('1^ 0^'))
    H00 = H00.terms[()]

    # H11
    H11 = normal_ordered(FermionOperator('2 3') * fermion_h * FermionOperator('3^ 2^'))
    H11 = H11.terms[()]

    # H10
    H10 = normal_ordered(FermionOperator('2 3') * fermion_h * FermionOperator('1^ 0^'))
    H10 = H10.terms[()]

    # H01
    H01 = np.conj(H10)

    one_qubit_h_matrix = np.array([[H00, H01], [H10, H11]])
    pauli_x = np.array([[0., 1.], [1., 0.]])
    pauli_y = np.array([[0., -1.j], [1.j, 0.]])
    pauli_z = np.array([[1., 0.], [0., -1.]])

    r_id = 0.5 * np.trace(one_qubit_h_matrix)
    r_x = 0.5 * np.trace(one_qubit_h_matrix @ pauli_x)
    r_y = 0.5 * np.trace(one_qubit_h_matrix @ pauli_y)
    r_z = 0.5 * np.trace(one_qubit_h_matrix @ pauli_z)

    one_qubit_h = r_id * QubitOperator('') + r_x * QubitOperator('X0') + r_y * QubitOperator('Y0') + r_z * QubitOperator('Z0')

    save_qubit_operator(one_qubit_h, 'qubit-operator.json')
=======

def group_comeasureable_terms_greedy(
    qubit_operator: Union[str, QubitOperator], sort_terms: bool = False
):

    if isinstance(qubit_operator, str):
        qubit_operator = load_qubit_operator(qubit_operator)

    groups = _group_comeasurable_terms_greedy(qubit_operator, sort_terms=sort_terms)

    save_qubit_operator_set(groups, "grouped-operator.json")


def concatenate_qubit_operator_lists(
    qubit_operator_list_A: Union[str, List[QubitOperator]],
    qubit_operator_list_B: Union[str, List[QubitOperator]],
):
    if isinstance(qubit_operator_list_A, str):
        qubit_operator_list_A = load_qubit_operator_set(qubit_operator_list_A)
    if isinstance(qubit_operator_list_B, str):
        qubit_operator_list_B = load_qubit_operator_set(qubit_operator_list_B)

    qubit_operator_list_final = qubit_operator_list_A + qubit_operator_list_B

    save_qubit_operator_set(
        qubit_operator_list_final, "concatenated-qubit-operators.json"
    )
>>>>>>> b0b2e973
<|MERGE_RESOLUTION|>--- conflicted
+++ resolved
@@ -1,13 +1,9 @@
 from typing import Union, Optional, List
 from numpy.lib.arraysetops import isin
-<<<<<<< HEAD
 from openfermion import InteractionOperator, FermionOperator, QubitOperator
 from openfermion import normal_ordered
 from openfermion.transforms import get_fermion_operator
 import numpy as np
-=======
-from openfermion import InteractionOperator, QubitOperator
->>>>>>> b0b2e973
 
 from zquantum.core.openfermion import (
     get_fermion_number_operator as _get_fermion_number_operator,
@@ -93,7 +89,6 @@
     reordered_operator = _reorder_fermionic_modes(interaction_operator, ordering)
     save_interaction_operator(reordered_operator, "reordered-operator.json")
 
-<<<<<<< HEAD
 def get_one_qubit_hydrogen_hamiltonian(interaction_operator: Union[InteractionOperator, str]):
     """Generate a one qubit H2 hamiltonian from a corresponding interaction operator. 
 
@@ -136,7 +131,6 @@
     one_qubit_h = r_id * QubitOperator('') + r_x * QubitOperator('X0') + r_y * QubitOperator('Y0') + r_z * QubitOperator('Z0')
 
     save_qubit_operator(one_qubit_h, 'qubit-operator.json')
-=======
 
 def group_comeasureable_terms_greedy(
     qubit_operator: Union[str, QubitOperator], sort_terms: bool = False
@@ -163,5 +157,4 @@
 
     save_qubit_operator_set(
         qubit_operator_list_final, "concatenated-qubit-operators.json"
-    )
->>>>>>> b0b2e973
+    )