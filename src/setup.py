--- conflicted
+++ resolved
@@ -18,10 +18,7 @@
         "pytest>=5.3.5",
         "networkx==2.4",
         "numpy>=1.18.1",
-<<<<<<< HEAD
         "sympy==1.5",
-=======
->>>>>>> 45aefee4
         "scipy>=1.4.1",
         "sympy>=1.7",
         "openfermion>=1.0.0",
