--- conflicted
+++ resolved
@@ -8,13 +8,9 @@
 import numpy as np
 import sympy
 from typing_extensions import Protocol
-<<<<<<< HEAD
-=======
-import numpy as np
 
 from ._unitary_tools import _lift_matrix_sympy, _lift_matrix_numpy
 from ...utils import SCHEMA_VERSION
->>>>>>> c958431b
 
 Parameter = Union[sympy.Symbol, Number]
 
