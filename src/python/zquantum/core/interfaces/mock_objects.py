--- conflicted
+++ resolved
@@ -1,11 +1,7 @@
 from .backend import QuantumSimulator
 from .optimizer import Optimizer
-<<<<<<< HEAD
 from .cost_function import CostFunction
-from ..measurement import ExpectationValues
-=======
 from ..measurement import ExpectationValues, Measurements
->>>>>>> b5579bd3
 from ..circuit import Circuit
 import random
 from scipy.optimize import OptimizeResult
