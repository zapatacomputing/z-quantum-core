from typing import Any, Dict, Optional

from sympy import Symbol
from zquantum.core.circuits import Circuit, Operation
from zquantum.core.circuits.layouts import CircuitConnectivity
from zquantum.core.interfaces.backend import QuantumSimulator
from zquantum.core.measurement import Measurements, sample_from_wavefunction
from zquantum.core.wavefunction import Wavefunction


class SymbolicSimulator(QuantumSimulator):
    """A simulator computing wavefunction by consecutive gate matrix multiplication.

    Args:
        seed: the seed of the sampler
    """

    def __init__(
        self,
        noise_model: Optional[Any] = None,
        device_connectivity: Optional[CircuitConnectivity] = None,
        seed: Optional[int] = None,
    ):
        super().__init__(noise_model, device_connectivity)
        self._seed = seed

    def run_circuit_and_measure(
        self,
        circuit: Circuit,
        n_samples: int,
        symbol_map: Optional[Dict[Symbol, Any]] = {},
    ) -> Measurements:
        """Run a circuit and measure a certain number of bitstrings

        Args:
            circuit: the circuit to prepare the state
            n_samples: the number of bitstrings to sample
        """
<<<<<<< HEAD
        circuit = circuit.bind(symbol_map)

        wavefunction = self.get_wavefunction(circuit)

        if wavefunction.free_symbols:
            raise ValueError("Cannot sample from circuit with symbolic parameters.")
=======
        wavefunction = self.get_wavefunction(circuit.bind(symbol_map))

        if wavefunction.free_symbols:
            raise ValueError(
                "Cannot sample from wavefunction with symbolic parameters."
            )
>>>>>>> 650fd793

        bitstrings = sample_from_wavefunction(wavefunction, n_samples, self._seed)
        return Measurements(bitstrings)

    def _get_wavefunction_from_native_circuit(
        self, circuit: Circuit, initial_state
    ) -> Wavefunction:
        state = initial_state

        for operation in circuit.operations:
            state = operation.apply(state)

        return Wavefunction(state)

    def is_natively_supported(self, operation: Operation) -> bool:
        return True<|MERGE_RESOLUTION|>--- conflicted
+++ resolved
@@ -36,21 +36,12 @@
             circuit: the circuit to prepare the state
             n_samples: the number of bitstrings to sample
         """
-<<<<<<< HEAD
-        circuit = circuit.bind(symbol_map)
-
-        wavefunction = self.get_wavefunction(circuit)
-
-        if wavefunction.free_symbols:
-            raise ValueError("Cannot sample from circuit with symbolic parameters.")
-=======
         wavefunction = self.get_wavefunction(circuit.bind(symbol_map))
 
         if wavefunction.free_symbols:
             raise ValueError(
                 "Cannot sample from wavefunction with symbolic parameters."
             )
->>>>>>> 650fd793
 
         bitstrings = sample_from_wavefunction(wavefunction, n_samples, self._seed)
         return Measurements(bitstrings)
