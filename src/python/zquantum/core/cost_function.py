from typing import Any, Callable, Iterable, List, Optional, Union

import numpy as np
import sympy
from openfermion import SymbolicOperator

from .circuits import Circuit
from .estimation import (
    estimate_expectation_values_by_averaging,
    evaluate_estimation_circuits,
)
from .gradients import finite_differences_gradient
from .interfaces.ansatz import Ansatz
from .interfaces.ansatz_utils import combine_ansatz_params
from .interfaces.backend import QuantumBackend
from .interfaces.cost_function import (
    CostFunction,
    EstimationTasksFactory,
    ParameterPreprocessor,
)
from .interfaces.estimation import (
    EstimateExpectationValues,
    EstimationPreprocessor,
    EstimationTask,
)
from .interfaces.functions import (
    FunctionWithGradient,
    FunctionWithGradientStoringArtifacts,
    StoreArtifact,
    function_with_gradient,
)
from .measurement import (
    ExpectationValues,
    concatenate_expectation_values,
    expectation_values_to_real,
)
from .utils import ValueEstimate, create_symbols_map


def _get_sorted_set_of_circuit_symbols(
    estimation_tasks: List[EstimationTask],
) -> List[sympy.Symbol]:

    return sorted(
        list(
            set(
                [
                    param
                    for task in estimation_tasks
                    for param in task.circuit.free_symbols
                ]
            )
        ),
        key=str,
    )


_by_averaging = estimate_expectation_values_by_averaging


def get_ground_state_cost_function(
    target_operator: SymbolicOperator,
    parametrized_circuit: Circuit,
    backend: QuantumBackend,
    estimation_method: EstimateExpectationValues = _by_averaging,
    estimation_preprocessors: List[EstimationPreprocessor] = None,
    fixed_parameters: Optional[np.ndarray] = None,
    parameter_precision: Optional[float] = None,
    parameter_precision_seed: Optional[int] = None,
    gradient_function: Callable = finite_differences_gradient,
) -> Union[FunctionWithGradient, FunctionWithGradientStoringArtifacts]:
    """Returns a function that returns the estimated expectation value of the input
    target operator with respect to the state prepared by the parameterized quantum
    circuit when evaluated to the input parameters. The function also has a .gradient
    method when returns the gradient with respect the input parameters.

    Args:
        target_operator: operator to be evaluated and find the ground state of
        parametrized_circuit: parameterized circuit to prepare quantum states
        backend: backend used for evaluation
        estimation_method: estimation_method used to compute expectation value of target
            operator
        estimation_preprocessors: A list of callable functions that adhere to the
            EstimationPreprocessor protocol and are used to create the estimation tasks.
        fixed_parameters: values for the circuit parameters that should be fixed.
        parameter_precision: the standard deviation of the Gaussian noise to add to each
            parameter, if any.
        parameter_precision_seed: seed for randomly generating parameter deviation if
            using parameter_precision
        gradient_function: a function which returns a function used to compute the
            gradient of the cost function (see
            zquantum.core.gradients.finite_differences_gradient for reference)

    Returns:
        Callable
    """
    estimation_tasks = [
        EstimationTask(
            operator=target_operator,
            circuit=parametrized_circuit,
            number_of_shots=None,
        )
    ]

    if estimation_preprocessors is None:
        estimation_preprocessors = []

    for estimation_preprocessor in estimation_preprocessors:
        estimation_tasks = estimation_preprocessor(estimation_tasks)

    circuit_symbols = _get_sorted_set_of_circuit_symbols(estimation_tasks)

    def ground_state_cost_function(
        parameters: np.ndarray, store_artifact: StoreArtifact = None
    ) -> ValueEstimate:
        """Evaluates the expectation value of the op

        Args:
            parameters: parameters for the parameterized quantum circuit

        Returns:
            value: estimated energy of the target operator with respect to the circuit
        """
        nonlocal estimation_tasks
        parameters = parameters.copy()
        if fixed_parameters is not None:
            parameters = combine_ansatz_params(fixed_parameters, parameters)
        if parameter_precision is not None:
            rng = np.random.default_rng(parameter_precision_seed)
            noise_array = rng.normal(0.0, parameter_precision, len(parameters))
            parameters += noise_array

        symbols_map = create_symbols_map(circuit_symbols, parameters)
        current_estimation_tasks = evaluate_estimation_circuits(
            estimation_tasks, [symbols_map for _ in estimation_tasks]
        )

        expectation_values_list = estimation_method(backend, current_estimation_tasks)
        partial_sums: List[Any] = [
            np.sum(expectation_values.values)
            for expectation_values in expectation_values_list
        ]
        summed_values = np.sum(partial_sums)
        if isinstance(summed_values, float):
            return ValueEstimate(summed_values)
        else:
            raise ValueError(f"Result {summed_values} is not a float.")

    return function_with_gradient(
        ground_state_cost_function, gradient_function(ground_state_cost_function)
    )


def sum_expectation_values(expectation_values: ExpectationValues) -> ValueEstimate:
    """Compute the sum of expectation values.

    If correlations are available, the precision of the sum is computed as

    \\epsilon = \\sqrt{\\sum_k \\sigma^2_k}

    where the sum runs over frames and \\sigma^2_k is the estimated variance of
    the estimated contribution of frame k to the total. This is calculated as

    \\sigma^2_k = \\sum_{i,j} Cov(o_{k,i}, o_{k, j})

    where Cov(o_{k,i}, o_{k, j}) is the estimated covariance in the estimated
    expectation values of operators i and j of frame k.

    Args:
        expectation_values: The expectation values to sum.

    Returns:
        The value of the sum, including a precision if the expectation values
            included covariances.
    """

    value = np.sum(expectation_values.values)

    precision = None

    if expectation_values.estimator_covariances:
        estimator_variance = 0.0
        for frame_covariance in expectation_values.estimator_covariances:
            estimator_variance += float(np.sum(frame_covariance, (0, 1)))
        precision = np.sqrt(estimator_variance)
    return ValueEstimate(value, precision)


class AnsatzBasedCostFunction:
    """Cost function used for evaluating given operator using given ansatz.

    Args:
        target_operator: operator to be evaluated
        ansatz: ansatz used to evaluate cost function
        backend: backend used for evaluation
        estimation_method: estimation_method used to compute expectation value of target
            operator
        estimation_preprocessors: A list of callable functions that adhere to the
            EstimationPreprocessor protocol and are used to create the estimation tasks.
        fixed_parameters: values for the circuit parameters that should be fixed.
        parameter_precision: the standard deviation of the Gaussian noise to add to each
            parameter, if any.
        parameter_precision_seed: seed for randomly generating parameter deviation if
            using parameter_precision

    Params:
        backend: see Args
        estimation_method: see Args
        fixed_parameters (np.ndarray): see Args
        parameter_precision: see Args
        parameter_precision_seed: see Args
        estimation_tasks: A list of EstimationTask objects with circuits to run and
            operators to measure
        circuit_symbols: A list of all symbolic parameters used in any estimation task
    """

    def __init__(
        self,
        target_operator: SymbolicOperator,
        ansatz: Ansatz,
        backend: QuantumBackend,
        estimation_method: EstimateExpectationValues = _by_averaging,
        estimation_preprocessors: List[EstimationPreprocessor] = None,
        fixed_parameters: Optional[np.ndarray] = None,
        parameter_precision: Optional[float] = None,
        parameter_precision_seed: Optional[int] = None,
    ):
        self.backend = backend
        self.fixed_parameters = fixed_parameters
        self.parameter_precision = parameter_precision
        self.parameter_precision_seed = parameter_precision_seed

        self.estimation_method: EstimateExpectationValues
        if estimation_method is None:
            self.estimation_method = estimate_expectation_values_by_averaging
        else:
            self.estimation_method = estimation_method

        if estimation_preprocessors is None:
            estimation_preprocessors = []

        self.estimation_tasks = [
            EstimationTask(
                operator=target_operator,
                circuit=ansatz.parametrized_circuit,
                number_of_shots=None,
            )
        ]
        for estimation_preprocessor in estimation_preprocessors:
            self.estimation_tasks = estimation_preprocessor(self.estimation_tasks)

        self.circuit_symbols = _get_sorted_set_of_circuit_symbols(self.estimation_tasks)

    def __call__(self, parameters: np.ndarray) -> ValueEstimate:
        """Evaluates the value of the cost function for given parameters.

        Args:
            parameters: parameters for which the evaluation should occur.

        Returns:
            value: cost function value for given parameters.
        """
        full_parameters = parameters.copy()
        if self.fixed_parameters is not None:
            full_parameters = combine_ansatz_params(self.fixed_parameters, parameters)
        if self.parameter_precision is not None:
            rng = np.random.default_rng(self.parameter_precision_seed)
            noise_array = rng.normal(
                0.0, self.parameter_precision, len(full_parameters)
            )
            full_parameters += noise_array

        symbols_map = create_symbols_map(self.circuit_symbols, full_parameters)
        estimation_tasks = evaluate_estimation_circuits(
            self.estimation_tasks, [symbols_map for _ in self.estimation_tasks]
        )
        expectation_values_list = self.estimation_method(self.backend, estimation_tasks)
        combined_expectation_values = expectation_values_to_real(
            concatenate_expectation_values(expectation_values_list)
        )

        return sum_expectation_values(combined_expectation_values)


def fix_parameters(fixed_parameters: np.ndarray) -> ParameterPreprocessor:
    """Preprocessor appending fixed parameters.

    Args:
        fixed_parameters: parameters to be appended to the ones being preprocessed.
    Returns:
        preprocessor
    """

    def _preprocess(parameters: np.ndarray) -> np.ndarray:
        return combine_ansatz_params(fixed_parameters, parameters)

    return _preprocess


def add_normal_noise(
    parameter_precision, parameter_precision_seed
) -> ParameterPreprocessor:
    """Preprocessor adding noise to the parameters.

    The added noise is iid normal with mean=0.0 and stdev=`parameter_precision`.

    Args:
        parameter_precision: stddev of the noise distribution
        parameter_precision_seed: seed for random number generator. The generator
          is seeded during preprocessor creation (not during each preprocessor call).
    Returns:
        preprocessor
    """
    rng = np.random.default_rng(parameter_precision_seed)

    def _preprocess(parameters: np.ndarray) -> np.ndarray:
        noise = rng.normal(0.0, parameter_precision, len(parameters))
        return parameters + noise

    return _preprocess


def create_cost_function(
    backend: QuantumBackend,
    estimation_tasks_factory: EstimationTasksFactory,
    estimation_method: EstimateExpectationValues = _by_averaging,
    parameter_preprocessors: Iterable[ParameterPreprocessor] = None,
) -> CostFunction:
    """This function can be used to generate callable cost functions for parametric
    circuits. This function is the main entry to use other functions in this module.

    Args:
        backend: quantum backend used for evaluation.
        estimation_tasks_factory: function that produces estimation tasks from
            parameters. See example use case below for clarification.
        estimation_method: the estimator used to compute expectation value of target
            operator.
        parameter_preprocessors: a list of callable functions that are applied to
            parameters prior to estimation task evaluation. These functions have to
            adhere to the ParameterPreprocessor protocol.

    Returns:
        A callable CostFunction object.

    Example use case:
        target_operator = ...
        ansatz = ...

        estimation_factory = substitution_based_estimation_tasks_factory(
            target_operator, ansatz
        )
        noise_preprocessor = add_normal_noise(1e-5, seed=1234)

        cost_function = create_cost_function(
            backend,
            estimation_factory,
            parameter_preprocessors=[noise_preprocessor]
        )

        optimizer = ...
        initial_params = ...

        opt_results = optimizer.minimize(cost_function, initial_params)

    """

    def _cost_function(parameters: np.ndarray) -> Union[float, ValueEstimate]:
        for preprocessor in (
            [] if parameter_preprocessors is None else parameter_preprocessors
        ):
            parameters = preprocessor(parameters)

        estimation_tasks = estimation_tasks_factory(parameters)
        expectation_values_list = estimation_method(backend, estimation_tasks)

        combined_expectation_values = expectation_values_to_real(
            concatenate_expectation_values(expectation_values_list)
        )

        return sum_expectation_values(combined_expectation_values)

    return _cost_function


def substitution_based_estimation_tasks_factory(
    target_operator: SymbolicOperator,
    ansatz: Ansatz,
    estimation_preprocessors: List[EstimationPreprocessor] = None,
) -> EstimationTasksFactory:
    """Creates a EstimationTasksFactory object that can be used to create
    estimation tasks dynamically with parameters provided on the fly. These
    tasks will evaluate the parametric circuit of an ansatz, using a symbol-
    parameter map. Wow, a factory for factories! This is so meta.

    To be used with `create_cost_function`. See `create_cost_function` docstring
    for an example use case.

    Args:
        target_operator: operator to be evaluated
        ansatz: ansatz used to evaluate cost function
        estimation_preprocessors: A list of callable functions used to create the
            estimation tasks. Each function must adhere to the EstimationPreprocessor
            protocol.

    Returns:
        An EstimationTasksFactory object.

    """
    if estimation_preprocessors is None:
        estimation_preprocessors = []

    estimation_tasks = [
        EstimationTask(
            operator=target_operator,
            circuit=ansatz.parametrized_circuit,
            number_of_shots=None,
        )
    ]

    for preprocessor in estimation_preprocessors:
        estimation_tasks = preprocessor(estimation_tasks)

    circuit_symbols = _get_sorted_set_of_circuit_symbols(estimation_tasks)

    def _tasks_factory(parameters: np.ndarray) -> List[EstimationTask]:
        symbols_map = create_symbols_map(circuit_symbols, parameters)
        return evaluate_estimation_circuits(
            estimation_tasks, [symbols_map for _ in estimation_tasks]
        )

<<<<<<< HEAD
    return _tasks_factory


def dynamic_circuit_estimation_tasks_factory(
    target_operator: SymbolicOperator,
    ansatz: Ansatz,
    estimation_preprocessors: List[EstimationPreprocessor] = None,
) -> EstimationTasksFactory:
    """Creates a EstimationTasksFactory object that can be used to create
    estimation tasks dynamically with parameters provided on the fly. These
    tasks will evaluate the parametric circuit of an ansatz, without using
    a symbol-parameter map. Wow, a factory for factories!

    To be used with `create_cost_function`. See `create_cost_function` docstring
    for an example use case.

    Args:
        target_operator: operator to be evaluated
        ansatz: ansatz used to evaluate cost function
        estimation_preprocessors: A list of callable functions used to create the
            estimation tasks. Each function must adhere to the EstimationPreprocessor
            protocol.

    Returns:
        An EstimationTasksFactory object.
    """

    def _tasks_factory(parameters: np.ndarray) -> List[EstimationTask]:

        # TODO: In some ansatzes, `ansatz._generate_circuit(parameters)` does not
        # produce an executable circuit, but rather, they ignore the parameters and
        # returns a parametrized circuit with sympy symbols.
        # (Ex. see ansatzes in z-quantum-qaoa)
        #
        # Combined with how this is a private method, we will probably have to somewhat
        # refactor the ansatz class.

        circuit = ansatz._generate_circuit(parameters)

        estimation_tasks = [
            EstimationTask(
                operator=target_operator, circuit=circuit, number_of_shots=None
            )
        ]

        for preprocessor in (
            [] if estimation_preprocessors is None else estimation_preprocessors
        ):
            estimation_tasks = preprocessor(estimation_tasks)

        return estimation_tasks

=======
>>>>>>> 9782fee6
    return _tasks_factory<|MERGE_RESOLUTION|>--- conflicted
+++ resolved
@@ -428,10 +428,9 @@
             estimation_tasks, [symbols_map for _ in estimation_tasks]
         )
 
-<<<<<<< HEAD
     return _tasks_factory
 
-
+  
 def dynamic_circuit_estimation_tasks_factory(
     target_operator: SymbolicOperator,
     ansatz: Ansatz,
@@ -481,6 +480,4 @@
 
         return estimation_tasks
 
-=======
->>>>>>> 9782fee6
     return _tasks_factory