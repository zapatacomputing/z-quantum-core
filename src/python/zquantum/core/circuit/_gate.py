--- conflicted
+++ resolved
@@ -500,11 +500,8 @@
             ]
 
         # two-qubit gates
-<<<<<<< HEAD
         if self.name == 'CNOT':
             return [qiskit.extensions.standard.CnotGate(), [qiskit_qubits[0], qiskit_qubits[1]], []]
-        if self.name == 'CZ':
-            return [qiskit.extensions.standard.CzGate(),   [qiskit_qubits[0], qiskit_qubits[1]], []]
         if self.name == 'CRX':
             return [qiskit.extensions.standard.CRXGate(params[0]), [qiskit_qubits[0], qiskit_qubits[1]], []]
         if self.name == 'CRY':
@@ -522,8 +519,6 @@
                     qiskit.extensions.standard.RZGate(params[0]/2),      [qiskit_qubits[0]],                   []]
         if self.name == 'SWAP':
             return [qiskit.extensions.standard.SwapGate(), [qiskit_qubits[0], qiskit_qubits[1]], []]
-        if self.name == 'XX':
-=======
         if self.name == "CNOT":
             return [
                 qiskit.extensions.standard.CnotGate(),
@@ -570,7 +565,6 @@
                 [],
             ]
         if self.name == "XX":
->>>>>>> a65868b0
             # Hard-coded decomposition is used for now. The compilation is inspired by the approach described in arXiv:1001.3855 [quant-ph]
             return [
                 qiskit.extensions.standard.HGate(),
@@ -644,6 +638,12 @@
                 qiskit.extensions.standard.CnotGate(),
                 [qiskit_qubits[0], qiskit_qubits[1]],
                 [],
+            ]
+        if self.name == 'CU3':
+            return [ 
+                  qiskit.extensions.standard.CU3(params[0], params[1], params[1]),
+                  [qiskit_qubits[0], qiskit_qubits[1]],
+                  []
             ]
         if self.name == 'CCX':
             return [qiskit.extensions.standard.ToffoliGate(), 
@@ -886,10 +886,8 @@
             output.name = qiskit_gate.name.upper()
         elif qiskit_gate.name in {"measure", "barrier"}:
             output.name = qiskit_gate.name.upper()
-<<<<<<< HEAD
         elif qiskit_gate.name in {'crx', 'cry', 'crz'}:
             output.name = qiskit_gate.name.upper()
-=======
         elif qiskit_gate.name == 'ccx':
             output.name = 'CCX'
         elif qiskit_gate.name == 'mct':
@@ -898,7 +896,8 @@
             output.name = 'MCU1'
         elif qiskit_gate.name == 'u1':
             output.name = 'PHASE'
->>>>>>> a65868b0
+        elif qiskit_gate.name == 'cu3':
+            output.name = 'CU3'
         else:
             raise NotImplementedError(
                 "The gate {} is currently not supported.".format(qiskit_gate.name)
