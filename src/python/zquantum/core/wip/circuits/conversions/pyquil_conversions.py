--- conflicted
+++ resolved
@@ -1,9 +1,5 @@
 from functools import singledispatch
-<<<<<<< HEAD
-from typing import Iterable, Mapping, Tuple
-=======
-from typing import Iterable, Mapping, Union
->>>>>>> d2629326
+from typing import Iterable, Mapping, Tuple, Union
 
 import numpy as np
 import pyquil
