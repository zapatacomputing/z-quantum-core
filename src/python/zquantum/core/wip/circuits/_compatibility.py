<<<<<<< HEAD
from ...circuit import Circuit as OldCircuit

from ._circuit import Circuit as NewCircuit
from .conversions.cirq_conversions import import_from_cirq


def new_circuit_from_old_circuit(old: OldCircuit) -> NewCircuit:
=======
from typing import Union

from ...circuit import Circuit as OldCircuit
from ._circuit import Circuit
from .conversions.cirq_conversions import import_from_cirq


AnyCircuit = Union[OldCircuit, Circuit]


def new_circuit_from_old_circuit(old: OldCircuit) -> Circuit:
>>>>>>> d2629326
    return import_from_cirq(old.to_cirq())<|MERGE_RESOLUTION|>--- conflicted
+++ resolved
@@ -1,22 +1,12 @@
-<<<<<<< HEAD
+from typing import Union
+
 from ...circuit import Circuit as OldCircuit
-
 from ._circuit import Circuit as NewCircuit
 from .conversions.cirq_conversions import import_from_cirq
 
 
-def new_circuit_from_old_circuit(old: OldCircuit) -> NewCircuit:
-=======
-from typing import Union
-
-from ...circuit import Circuit as OldCircuit
-from ._circuit import Circuit
-from .conversions.cirq_conversions import import_from_cirq
+AnyCircuit = Union[OldCircuit, NewCircuit]
 
 
-AnyCircuit = Union[OldCircuit, Circuit]
-
-
-def new_circuit_from_old_circuit(old: OldCircuit) -> Circuit:
->>>>>>> d2629326
+def new_circuit_from_old_circuit(old: OldCircuit) -> NewCircuit:
     return import_from_cirq(old.to_cirq())