--- conflicted
+++ resolved
@@ -13,12 +13,9 @@
     get_context_selection_circuit_for_group,
     group_greedily,
     group_individually,
-<<<<<<< HEAD
     perform_context_selection,
-=======
     split_constant_estimation_tasks,
     evaluate_constant_estimation_tasks,
->>>>>>> 2f2120a5
 )
 from zquantum.core.interfaces.estimation import EstimationTask
 from zquantum.core.interfaces.mock_objects import (
