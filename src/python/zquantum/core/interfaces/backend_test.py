--- conflicted
+++ resolved
@@ -1,33 +1,7 @@
-<<<<<<< HEAD
-import functools
-
-import numpy as np
-import pytest
-from openfermion import IsingOperator, QubitOperator
-from pyquil import Program
-from pyquil.gates import CNOT, H, X
-from pyquil.wavefunction import Wavefunction
-
-from ..bitstring_distribution import BitstringDistribution
-from ..circuit import Circuit, Gate, Qubit
-from ..estimator import BasicEstimator
-from ..measurement import ExpectationValues, Measurements
-from ..testing.test_cases_for_backend_tests import (
-    one_qubit_non_parametric_gates_amplitudes_test_set,
-    one_qubit_non_parametric_gates_exp_vals_test_set,
-    one_qubit_parametric_gates_amplitudes_test_set,
-    one_qubit_parametric_gates_exp_vals_test_set,
-    two_qubit_non_parametric_gates_amplitudes_test_set,
-    two_qubit_non_parametric_gates_exp_vals_test_set,
-    two_qubit_parametric_gates_amplitudes_test_set,
-    two_qubit_parametric_gates_exp_vals_test_set,
-)
-=======
 """Test case prototypes that can be used in other projects.
 
 Note that this file won't be executed on its own by pytest.
 You need to define your own test cases that inherit from the ones defined here.
->>>>>>> c958431b
 
 Note regarding testing specific gates.
 
@@ -56,20 +30,29 @@
 b) having execution time in mind it's a good idea to use lower number of samples.
 """
 
+import functools
 
 import numpy as np
 import pytest
-import functools
+from openfermion import IsingOperator, QubitOperator
 from pyquil import Program
-from pyquil.gates import X, CNOT, H
+from pyquil.gates import CNOT, H, X
 from pyquil.wavefunction import Wavefunction
-from openfermion import QubitOperator, IsingOperator
-
-from ..circuit import Circuit, Qubit, Gate
-from ..measurement import Measurements, ExpectationValues
+
 from ..bitstring_distribution import BitstringDistribution
+from ..circuit import Circuit, Gate, Qubit
 from ..estimator import BasicEstimator
-from ..testing.test_cases_for_backend_tests import *
+from ..measurement import ExpectationValues, Measurements
+from ..testing.test_cases_for_backend_tests import (
+    one_qubit_non_parametric_gates_amplitudes_test_set,
+    one_qubit_non_parametric_gates_exp_vals_test_set,
+    one_qubit_parametric_gates_amplitudes_test_set,
+    one_qubit_parametric_gates_exp_vals_test_set,
+    two_qubit_non_parametric_gates_amplitudes_test_set,
+    two_qubit_non_parametric_gates_exp_vals_test_set,
+    two_qubit_parametric_gates_amplitudes_test_set,
+    two_qubit_parametric_gates_exp_vals_test_set,
+)
 
 
 def skip_tests_for_excluded_gates(func):
