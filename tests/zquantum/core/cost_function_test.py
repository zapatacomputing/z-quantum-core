from functools import partial
from unittest import mock

import numpy as np
import pytest
from openfermion import QubitOperator
from sympy import Symbol
from zquantum.core.cost_function import (
    AnsatzBasedCostFunction,
<<<<<<< HEAD
    add_noise,
    create_cost_function,
=======
    add_normal_noise,
>>>>>>> 955074b3
    fix_parameters,
    get_ground_state_cost_function,
    substitution_based_estimation_tasks_factory,
    sum_expectation_values,
)
from zquantum.core.estimation import (
    allocate_shots_uniformly,
    calculate_exact_expectation_values,
    estimate_expectation_values_by_averaging,
)
from zquantum.core.interfaces.mock_objects import MockAnsatz
from zquantum.core.measurement import ExpectationValues
from zquantum.core.symbolic_simulator import SymbolicSimulator
from zquantum.core.utils import create_symbols_map

RNGSEED = 1234

BACKEND = SymbolicSimulator()
ESTIMATION_METHOD = estimate_expectation_values_by_averaging
ESTIMATION_PREPROCESSORS = [partial(allocate_shots_uniformly, number_of_shots=1)]


class TestGroundStateCostFunction:
    @pytest.fixture(
        params=[
            {
                "target_operator": QubitOperator("Z0"),
                "parametrized_circuit": MockAnsatz(
                    number_of_layers=1, problem_size=1
                ).parametrized_circuit,
            },
            {
                "target_operator": QubitOperator("Z0 Z1"),
                "parametrized_circuit": MockAnsatz(
                    number_of_layers=1, problem_size=2
                ).parametrized_circuit,
            },
            {
                "target_operator": QubitOperator("Z0 Z1"),
                "parametrized_circuit": MockAnsatz(
                    number_of_layers=2, problem_size=2
                ).parametrized_circuit,
                "fixed_parameters": [1.2],
            },
            {
                "target_operator": QubitOperator("Z0 Z1"),
                "parametrized_circuit": MockAnsatz(
                    number_of_layers=2, problem_size=2
                ).parametrized_circuit,
                "fixed_parameters": [1.2],
                "parameter_precision": 0.001,
                "parameter_precision_seed": RNGSEED,
            },
            {
                "target_operator": QubitOperator("Z0"),
                "parametrized_circuit": MockAnsatz(
                    number_of_layers=1, problem_size=1
                ).parametrized_circuit,
            },
        ]
    )
    def ground_state_cost_function(self, request):
        return get_ground_state_cost_function(
            **request.param,
            backend=BACKEND,
            estimation_method=ESTIMATION_METHOD,
            estimation_preprocessors=ESTIMATION_PREPROCESSORS
        )

    def test_returns_value_between_plus_and_minus_one(
        self,
        ground_state_cost_function,
    ):
        params = np.array([1.0], dtype=float)
        value = ground_state_cost_function(params)
        assert -1 <= value <= 1

    def test_adds_noise_to_parameters(self):
        target_operator = QubitOperator("Z0")
        parametrized_circuit = MockAnsatz(
            number_of_layers=2, problem_size=1
        ).parametrized_circuit
        parametrized_circuit.bind = mock.Mock(wraps=parametrized_circuit.bind)
        noisy_ground_state_cost_function = get_ground_state_cost_function(
            target_operator,
            parametrized_circuit,
            BACKEND,
            ESTIMATION_METHOD,
            ESTIMATION_PREPROCESSORS,
            parameter_precision=1e-4,
            parameter_precision_seed=RNGSEED,
        )

        generator = np.random.default_rng(RNGSEED)

        # We expect the below to get added to parameters
        noise = generator.normal(0, 1e-4, 2)

        params = np.array([0.1, 2.3], dtype=float)

        expected_symbols_map = {
            Symbol("theta_0"): noise[0] + params[0],
            Symbol("theta_1"): noise[1] + params[1],
        }

        # ansatz based cost function may modify params in place
        # and we need original ones - therefore we pass a copy
        noisy_ground_state_cost_function(np.array(params))

        # We only called our function once, therefore the following should be true
        parametrized_circuit.bind.assert_called_with(expected_symbols_map)

        # and if only everything went right, this only call should be of the form
        # noisy_ansatz.ansatz.get_executable_circuit(params+noise)
        # Therefore, we extract the single argument and compare it to the
        # expected one.
        assert np.array_equal(
            parametrized_circuit.bind.call_args[0][0], expected_symbols_map
        )

        # Note, normally, we would just do it in a single assert:
        # noisy_ansatz.ansatz.get_executable_circuit.assert_called_once_with(params_noise)
        # However, this does not work with numpy arrays, as it uses == operator
        # to compare arguments, which does not produce boolean value for numpy arrays


class TestSumExpectationValues:
    def test_sum_expectation_values(self):
        expectation_values = ExpectationValues(np.array([5, -2, 1]))
        total = sum_expectation_values(expectation_values)
        assert np.isclose(total.value, 4)
        assert total.precision is None

    def test_sum_expectation_values_with_covariances(self):
        values = np.array([5, -2, 1])
        correlations = [np.array([[1, 0.5], [0.5, 2]]), np.array([[7]])]
        covariances = [correlations[0] / 10, correlations[1] / 10]
        expectation_values = ExpectationValues(values, correlations, covariances)
        total = sum_expectation_values(expectation_values)
        assert np.isclose(total.value, 4)
        assert np.isclose(total.precision, np.sqrt((1 + 0.5 + 0.5 + 2 + 7) / 10))


TARGET_OPERATOR = QubitOperator("Z0")
ANSATZ = MockAnsatz(number_of_layers=1, problem_size=1)


class TestSubstitutionBasedEstimationTasksFactory:
    def creates_correct_estimation_tasks(self):
        estimation_preprocessors = [
            partial(allocate_shots_uniformly, number_of_shots=42)
        ]
        estimation_factory = substitution_based_estimation_tasks_factory(
            TARGET_OPERATOR, ANSATZ, estimation_preprocessors
        )
        initial_params = np.array([0.42])
        [estimation_task] = estimation_factory(initial_params)

        assert estimation_task.operator == TARGET_OPERATOR
        assert estimation_task.circuit == ANSATZ._generate_circuit(initial_params)
        assert estimation_task.number_of_shots == 42


class TestAnsatzBasedCostFunction:
    @pytest.fixture()
    def old_ansatz_based_cost_function(self):
        return AnsatzBasedCostFunction(
            TARGET_OPERATOR,
            ANSATZ,
            BACKEND,
            ESTIMATION_METHOD,
            ESTIMATION_PREPROCESSORS,
        )

    @pytest.fixture()
    def ansatz_based_cost_function(self):
        estimation_factory = substitution_based_estimation_tasks_factory(
            TARGET_OPERATOR, ANSATZ, ESTIMATION_PREPROCESSORS
        )

        return create_cost_function(
            BACKEND,
            estimation_factory,
            ESTIMATION_METHOD,
        )

    def test_ansatz_based_cost_function_returns_value_between_plus_and_minus_one(
        self, ansatz_based_cost_function, old_ansatz_based_cost_function
    ):
        params = np.array([1])

        value = ansatz_based_cost_function(params)
        assert -1 <= value <= 1

        value = old_ansatz_based_cost_function(params)
        assert -1 <= value <= 1

    @pytest.fixture()
    def noisy_ansatz_cost_function_with_ansatz(self):
        ansatz = MockAnsatz(number_of_layers=2, problem_size=1)
        estimation_method = mock.Mock(wraps=calculate_exact_expectation_values)
        return (
            AnsatzBasedCostFunction(
                TARGET_OPERATOR,
                ansatz,
                BACKEND,
                estimation_method,
                parameter_precision=1e-4,
                parameter_precision_seed=RNGSEED,
            ),
            ansatz,
        )

    def test_ansatz_based_cost_function_adds_noise_to_parameters(
        self, noisy_ansatz_cost_function_with_ansatz
    ):
        noisy_ansatz_cost_function = noisy_ansatz_cost_function_with_ansatz[0]
        ansatz = noisy_ansatz_cost_function_with_ansatz[1]
        generator = np.random.default_rng(RNGSEED)

        # We expect the below to get added to parameters
        noise = generator.normal(0, 1e-4, 2)

        params = np.array([0.1, 2.3])

        # ansatz based cost function may modify params in place
        # and we need original ones - therefore we pass a copy
        noisy_ansatz_cost_function(np.array(params))

        # We only called our function once, therefore the following should be true
        noisy_ansatz_cost_function.estimation_method.assert_called_once()

        # Here, we make the expected executable circuit with the noisy parameters
        noisy_symbols_map = create_symbols_map(
            ansatz.parametrized_circuit.free_symbols, noise + params
        )
        expected_noisy_circuit = ansatz.parametrized_circuit.bind(noisy_symbols_map)

        assert (
            noisy_ansatz_cost_function.estimation_method.call_args[0][1][0].circuit
            == expected_noisy_circuit
        )

<<<<<<< HEAD
=======
    # Note, normally, we would just do it in a single assert:
    # noisy_ansatz.ansatz.get_executable_circuit.assert_called_once_with(params_noise)
    # However, this does not work with numpy arrays, as it uses == operator
    # to compare arguments, which does not produce boolean value for numpy arrays


def test_sum_expectation_values():
    expectation_values = ExpectationValues(np.array([5, -2, 1]))
    total = sum_expectation_values(expectation_values)
    assert np.isclose(total.value, 4)
    assert total.precision is None


def test_sum_expectation_values_with_covariances():
    values = np.array([5, -2, 1])
    correlations = [np.array([[1, 0.5], [0.5, 2]]), np.array([[7]])]
    covariances = [correlations[0] / 10, correlations[1] / 10]
    expectation_values = ExpectationValues(values, correlations, covariances)
    total = sum_expectation_values(expectation_values)
    assert np.isclose(total.value, 4)
    assert np.isclose(total.precision, np.sqrt((1 + 0.5 + 0.5 + 2 + 7) / 10))


@pytest.fixture
def ansatz_based_cost_function():
    target_operator = QubitOperator("Z0")
    ansatz = MockAnsatz(number_of_layers=1, problem_size=1)
    backend = SymbolicSimulator()
    estimation_method = estimate_expectation_values_by_averaging
    estimation_preprocessors = [partial(allocate_shots_uniformly, number_of_shots=1)]
    return AnsatzBasedCostFunction(
        target_operator,
        ansatz,
        backend,
        estimation_method=estimation_method,
        estimation_preprocessors=estimation_preprocessors,
    )
>>>>>>> 955074b3

class TestFixParametersPreprocessor:
    def test_concatenates_params(self):
        preprocessor = fix_parameters(np.array([1.0, 2.0, 3.0]))
        params = np.array([0.5, 0.0, -1.0, np.pi])

        new_params = preprocessor(params)

        np.testing.assert_array_equal(
            new_params, [0.5, 0.0, -1.0, np.pi, 1.0, 2.0, 3.0]
        )

    def test_does_not_mutate_parameters(self):
        preprocessor = fix_parameters(np.array([-1.5, 2.0]))
        params = np.array([0.1, 0.2])

        preprocessor(params)

        np.testing.assert_array_equal(params, [0.1, 0.2])


class TestAddNoisePreprocessor:
    def test_correctly_seeds_rng(self):
        preprocessor_1 = add_noise(1e-5, RNGSEED)
        preprocessor_2 = add_noise(1e-5, RNGSEED)

        params = np.linspace(0, np.pi, 10)

        np.testing.assert_array_equal(preprocessor_1(params), preprocessor_2(params))

    def test_seeds_rng_during_initialization(self):
        preprocessor = add_noise(1e-4, RNGSEED)
        params = np.array([0.1, 0.2, -0.5])

        # The second call to preprocessor should advance generator if it was
        # seeded only during initialization, hence the second call should produce
        # different result.
        assert not np.array_equal(preprocessor(params), preprocessor(params))

    def test_mean_of_added_noise_is_correct(self):
        preprocessor = add_noise(0.001, RNGSEED)
        num_params = 100
        num_repetitions = 10
        params = np.ones(num_params)

        average_diff = sum(
            (params - preprocessor(params)).sum() for _ in range(num_repetitions)
        ) / (num_repetitions * num_params)

        np.testing.assert_allclose(average_diff, 0.0, atol=1e-03)

    def test_std_of_added_noise_is_correct(self):
        preprocessor = add_noise(0.001, RNGSEED)
        num_params = 100
        num_repetitions = 100
        params = np.ones(num_params)

        sample = [
            diff
            for diff in (params - preprocessor(params))
            for _ in range(num_repetitions)
        ]

        np.testing.assert_allclose(np.std(sample), 0.001, atol=1e-03)

    def test_does_not_mutate_parameters(self):
        preprocessor = add_noise(0.1, RNGSEED)
        params = np.ones(3)

        preprocessor(params)

<<<<<<< HEAD
=======
    assert (
        noisy_ansatz_cost_function.estimation_method.call_args[0][1][0].circuit
        == expected_noisy_circuit
    )


class TestFixParametersPreprocessor:
    def test_concatenates_params(self):
        preprocessor = fix_parameters(np.array([1.0, 2.0, 3.0]))
        params = np.array([0.5, 0.0, -1.0, np.pi])

        new_params = preprocessor(params)

        np.testing.assert_array_equal(
            new_params, [1.0, 2.0, 3.0, 0.5, 0.0, -1.0, np.pi]
        )

    def test_does_not_mutate_parameters(self):
        preprocessor = fix_parameters(np.array([-1.5, 2.0]))
        params = np.array([0.1, 0.2])

        preprocessor(params)

        np.testing.assert_array_equal(params, [0.1, 0.2])


class TestAddNoisePreprocessor:
    def test_correctly_seeds_rng(self):
        preprocessor_1 = add_normal_noise(1e-5, RNGSEED)
        preprocessor_2 = add_normal_noise(1e-5, RNGSEED)

        params = np.linspace(0, np.pi, 10)

        np.testing.assert_array_equal(preprocessor_1(params), preprocessor_2(params))

    def test_seeds_rng_during_initialization(self):
        preprocessor = add_normal_noise(1e-4, RNGSEED)
        params = np.array([0.1, 0.2, -0.5])

        # The second call to preprocessor should advance generator if it was
        # seeded only during initialization, hence the second call should produce
        # different result.
        assert not np.array_equal(preprocessor(params), preprocessor(params))

    def test_mean_of_added_noise_is_correct(self):
        preprocessor = add_normal_noise(0.001, RNGSEED)
        num_params = 100
        num_repetitions = 10
        params = np.ones(num_params)

        average_diff = sum(
            (params - preprocessor(params)).sum() for _ in range(num_repetitions)
        ) / (num_repetitions * num_params)

        np.testing.assert_allclose(average_diff, 0.0, atol=1e-03)

    def test_std_of_added_noise_is_correct(self):
        preprocessor = add_normal_noise(0.001, RNGSEED)
        num_params = 100
        num_repetitions = 100
        params = np.ones(num_params)

        sample = [
            diff
            for diff in (params - preprocessor(params))
            for _ in range(num_repetitions)
        ]

        np.testing.assert_allclose(np.std(sample), 0.001, atol=1e-03)

    def test_does_not_mutate_parameters(self):
        preprocessor = add_normal_noise(0.1, RNGSEED)
        params = np.ones(3)

        preprocessor(params)

>>>>>>> 955074b3
        np.testing.assert_array_equal(params, np.ones(3))<|MERGE_RESOLUTION|>--- conflicted
+++ resolved
@@ -7,12 +7,8 @@
 from sympy import Symbol
 from zquantum.core.cost_function import (
     AnsatzBasedCostFunction,
-<<<<<<< HEAD
-    add_noise,
+    add_normal_noise,
     create_cost_function,
-=======
-    add_normal_noise,
->>>>>>> 955074b3
     fix_parameters,
     get_ground_state_cost_function,
     substitution_based_estimation_tasks_factory,
@@ -256,46 +252,6 @@
             == expected_noisy_circuit
         )
 
-<<<<<<< HEAD
-=======
-    # Note, normally, we would just do it in a single assert:
-    # noisy_ansatz.ansatz.get_executable_circuit.assert_called_once_with(params_noise)
-    # However, this does not work with numpy arrays, as it uses == operator
-    # to compare arguments, which does not produce boolean value for numpy arrays
-
-
-def test_sum_expectation_values():
-    expectation_values = ExpectationValues(np.array([5, -2, 1]))
-    total = sum_expectation_values(expectation_values)
-    assert np.isclose(total.value, 4)
-    assert total.precision is None
-
-
-def test_sum_expectation_values_with_covariances():
-    values = np.array([5, -2, 1])
-    correlations = [np.array([[1, 0.5], [0.5, 2]]), np.array([[7]])]
-    covariances = [correlations[0] / 10, correlations[1] / 10]
-    expectation_values = ExpectationValues(values, correlations, covariances)
-    total = sum_expectation_values(expectation_values)
-    assert np.isclose(total.value, 4)
-    assert np.isclose(total.precision, np.sqrt((1 + 0.5 + 0.5 + 2 + 7) / 10))
-
-
-@pytest.fixture
-def ansatz_based_cost_function():
-    target_operator = QubitOperator("Z0")
-    ansatz = MockAnsatz(number_of_layers=1, problem_size=1)
-    backend = SymbolicSimulator()
-    estimation_method = estimate_expectation_values_by_averaging
-    estimation_preprocessors = [partial(allocate_shots_uniformly, number_of_shots=1)]
-    return AnsatzBasedCostFunction(
-        target_operator,
-        ansatz,
-        backend,
-        estimation_method=estimation_method,
-        estimation_preprocessors=estimation_preprocessors,
-    )
->>>>>>> 955074b3
 
 class TestFixParametersPreprocessor:
     def test_concatenates_params(self):
@@ -305,7 +261,7 @@
         new_params = preprocessor(params)
 
         np.testing.assert_array_equal(
-            new_params, [0.5, 0.0, -1.0, np.pi, 1.0, 2.0, 3.0]
+            new_params, [1.0, 2.0, 3.0, 0.5, 0.0, -1.0, np.pi]
         )
 
     def test_does_not_mutate_parameters(self):
@@ -317,17 +273,17 @@
         np.testing.assert_array_equal(params, [0.1, 0.2])
 
 
-class TestAddNoisePreprocessor:
+class TestAddNormalNoisePreprocessor:
     def test_correctly_seeds_rng(self):
-        preprocessor_1 = add_noise(1e-5, RNGSEED)
-        preprocessor_2 = add_noise(1e-5, RNGSEED)
+        preprocessor_1 = add_normal_noise(1e-5, RNGSEED)
+        preprocessor_2 = add_normal_noise(1e-5, RNGSEED)
 
         params = np.linspace(0, np.pi, 10)
 
         np.testing.assert_array_equal(preprocessor_1(params), preprocessor_2(params))
 
     def test_seeds_rng_during_initialization(self):
-        preprocessor = add_noise(1e-4, RNGSEED)
+        preprocessor = add_normal_noise(1e-4, RNGSEED)
         params = np.array([0.1, 0.2, -0.5])
 
         # The second call to preprocessor should advance generator if it was
@@ -336,7 +292,7 @@
         assert not np.array_equal(preprocessor(params), preprocessor(params))
 
     def test_mean_of_added_noise_is_correct(self):
-        preprocessor = add_noise(0.001, RNGSEED)
+        preprocessor = add_normal_noise(0.001, RNGSEED)
         num_params = 100
         num_repetitions = 10
         params = np.ones(num_params)
@@ -348,7 +304,7 @@
         np.testing.assert_allclose(average_diff, 0.0, atol=1e-03)
 
     def test_std_of_added_noise_is_correct(self):
-        preprocessor = add_noise(0.001, RNGSEED)
+        preprocessor = add_normal_noise(0.001, RNGSEED)
         num_params = 100
         num_repetitions = 100
         params = np.ones(num_params)
@@ -362,88 +318,10 @@
         np.testing.assert_allclose(np.std(sample), 0.001, atol=1e-03)
 
     def test_does_not_mutate_parameters(self):
-        preprocessor = add_noise(0.1, RNGSEED)
+        preprocessor = add_normal_noise(0.1, RNGSEED)
+
         params = np.ones(3)
 
         preprocessor(params)
 
-<<<<<<< HEAD
-=======
-    assert (
-        noisy_ansatz_cost_function.estimation_method.call_args[0][1][0].circuit
-        == expected_noisy_circuit
-    )
-
-
-class TestFixParametersPreprocessor:
-    def test_concatenates_params(self):
-        preprocessor = fix_parameters(np.array([1.0, 2.0, 3.0]))
-        params = np.array([0.5, 0.0, -1.0, np.pi])
-
-        new_params = preprocessor(params)
-
-        np.testing.assert_array_equal(
-            new_params, [1.0, 2.0, 3.0, 0.5, 0.0, -1.0, np.pi]
-        )
-
-    def test_does_not_mutate_parameters(self):
-        preprocessor = fix_parameters(np.array([-1.5, 2.0]))
-        params = np.array([0.1, 0.2])
-
-        preprocessor(params)
-
-        np.testing.assert_array_equal(params, [0.1, 0.2])
-
-
-class TestAddNoisePreprocessor:
-    def test_correctly_seeds_rng(self):
-        preprocessor_1 = add_normal_noise(1e-5, RNGSEED)
-        preprocessor_2 = add_normal_noise(1e-5, RNGSEED)
-
-        params = np.linspace(0, np.pi, 10)
-
-        np.testing.assert_array_equal(preprocessor_1(params), preprocessor_2(params))
-
-    def test_seeds_rng_during_initialization(self):
-        preprocessor = add_normal_noise(1e-4, RNGSEED)
-        params = np.array([0.1, 0.2, -0.5])
-
-        # The second call to preprocessor should advance generator if it was
-        # seeded only during initialization, hence the second call should produce
-        # different result.
-        assert not np.array_equal(preprocessor(params), preprocessor(params))
-
-    def test_mean_of_added_noise_is_correct(self):
-        preprocessor = add_normal_noise(0.001, RNGSEED)
-        num_params = 100
-        num_repetitions = 10
-        params = np.ones(num_params)
-
-        average_diff = sum(
-            (params - preprocessor(params)).sum() for _ in range(num_repetitions)
-        ) / (num_repetitions * num_params)
-
-        np.testing.assert_allclose(average_diff, 0.0, atol=1e-03)
-
-    def test_std_of_added_noise_is_correct(self):
-        preprocessor = add_normal_noise(0.001, RNGSEED)
-        num_params = 100
-        num_repetitions = 100
-        params = np.ones(num_params)
-
-        sample = [
-            diff
-            for diff in (params - preprocessor(params))
-            for _ in range(num_repetitions)
-        ]
-
-        np.testing.assert_allclose(np.std(sample), 0.001, atol=1e-03)
-
-    def test_does_not_mutate_parameters(self):
-        preprocessor = add_normal_noise(0.1, RNGSEED)
-        params = np.ones(3)
-
-        preprocessor(params)
-
->>>>>>> 955074b3
         np.testing.assert_array_equal(params, np.ones(3))