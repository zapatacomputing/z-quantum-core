--- conflicted
+++ resolved
@@ -10,9 +10,7 @@
 import lea
 import numpy as np
 import sympy
-<<<<<<< HEAD
-from openfermion import hermitian_conjugated
-from openfermion import InteractionRDM
+from openfermion import InteractionRDM, hermitian_conjugated
 from openfermion.ops import SymbolicOperator
 from networkx.readwrite import json_graph
 import lea
@@ -21,12 +19,7 @@
 from typing import List, Tuple, Optional, Iterable, Union, Dict, Any
 import importlib
 import copy
-from .typing import LoadSource, AnyPath, Specs
-=======
-from openfermion import InteractionRDM, hermitian_conjugated
-
 from .typing import AnyPath, LoadSource, Specs
->>>>>>> e4e28cec
 
 SCHEMA_VERSION = "zapata-v1"
 RNDSEED = 12345
