import json
import os
import random
from functools import partial

import numpy as np
import pkg_resources
import pytest
import sympy
from scipy.stats import unitary_group

from zquantum.core.openfermion import load_interaction_operator
from zquantum.core.utils import (
    RNDSEED,
    SCHEMA_VERSION,
    ValueEstimate,
    bin2dec,
    compare_unitary,
    convert_array_to_dict,
    convert_dict_to_array,
    create_object,
    create_symbols_map,
    dec2bin,
    get_func_from_specs,
    hf_rdm,
    is_identity,
    is_unitary,
    load_list,
    load_nmeas_estimate,
    load_noise_model,
    load_value_estimate,
    sample_from_probability_distribution,
    save_generic_dict,
    save_list,
    save_nmeas_estimate,
    save_noise_model,
    save_timing,
    save_value_estimate,
    scale_and_discretize,
)


def remove_file_if_exists(filename):
    try:
        os.remove(filename)
    except OSError:
        pass


class TestUtils:
    def test_real_array_conversion(self):
        arr = np.array([[1.0, 2.0], [3.0, 4.0]])
        dictionary = convert_array_to_dict(arr)
        new_arr = convert_dict_to_array(dictionary)
        assert np.allclose(arr, new_arr)

    def test_complex_array_conversion(self):
        arr = np.array([[1.0, 2.0], [3.0, 4.0j]])
        dictionary = convert_array_to_dict(arr)
        new_arr = convert_dict_to_array(dictionary)
        assert np.allclose(arr, new_arr)

    def test_dec_bin_conversion(self):
        integer = random.randint(1, 10 ** 9)
        integer2 = bin2dec(dec2bin(integer, 30))
        assert integer == integer2

    def test_is_identity(self):
        # Given
        matrix1 = np.eye(4)
        random.seed(RNDSEED)
        matrix2 = np.array(
            [[random.uniform(-1, 1) for x in range(0, 4)] for y in range(0, 4)]
        )
        # When/Then
        assert is_identity(matrix1)
        assert not is_identity(matrix2)

    def test_is_unitary(self):
        # Given
        U = unitary_group.rvs(4)
        # When/Then
        assert is_unitary(U)

    def test_compare_unitary(self):
        # Given
        U1 = unitary_group.rvs(4)
        U2 = unitary_group.rvs(4)
        # When/Then
        assert not compare_unitary(U1, U2)

    @pytest.mark.parametrize(
        "distribution, number_of_samples",
        [
            ({"00": 0.5, "11": 0.5}, 1),
            ({"00": 0.5, "11": 0.5}, 10),
            ({"00": 0.5, "11": 0.5}, 17),
            ({"00": 0.5, "11": 0.5}, 177),
            ({"0000": 0.137, "0001": 0.863}, 10),
            ({"0000": 0.137, "0001": 0.863}, 100),
        ],
    )
    def test_sample_from_probability_distribution_gives_correct_number_of_samples(
        self, distribution, number_of_samples
    ):
        counts = sample_from_probability_distribution(distribution, number_of_samples)
        assert sum(counts.values()) == number_of_samples

    def test_convert_bitstrings_to_tuples(self):
        pass

    def test_convert_tuples_to_bitstrings(self):
        pass

    def test_value_estimate_dict_conversion(self):
        pass

    def test_value_estimate_io(self):
        # Given
        value = -1.0
        precision = 0.1
        value_estimate_object = ValueEstimate(value, precision)

        # When
        save_value_estimate(value_estimate_object, "value_estimate.json")
        value_estimate_object_loaded = load_value_estimate("value_estimate.json")

        # Then
        assert value_estimate_object.value == value_estimate_object_loaded.value
        assert value_estimate_object.precision == value_estimate_object_loaded.precision

        # Given
        value_estimate_object = ValueEstimate(value)
        # When
        save_value_estimate(value_estimate_object, "value_estimate.json")
        value_estimate_object_loaded = load_value_estimate("value_estimate.json")
        # Then
        assert value_estimate_object.value == value_estimate_object_loaded.value
        assert value_estimate_object.precision == value_estimate_object_loaded.precision

        # Given
        value = np.float64(-1.0)
        precision = np.float64(0.1)
        value_estimate_object = ValueEstimate(value, precision)

        # When
        save_value_estimate(value_estimate_object, "value_estimate.json")
        value_estimate_object_loaded = load_value_estimate("value_estimate.json")

        # Then
        assert value_estimate_object.value == value_estimate_object_loaded.value
        assert value_estimate_object.precision == value_estimate_object_loaded.precision

        remove_file_if_exists("value_estimate.json")

    def test_value_estimate_to_string(self):
        value = -1.0
        precision = 0.1
        value_estimate = ValueEstimate(value, precision)
        assert str(value_estimate) == f"{value} ± {precision}"

        value_estimate_no_precision = ValueEstimate(value)
        assert str(value_estimate_no_precision) == f"{value}"

    def test_list_io(self):
        # Given
        initial_list = [0.1, 0.3, -0.3]
        # When
        save_list(initial_list, "list.json")
        loaded_list = load_list("list.json")
        # Then
        assert initial_list == loaded_list
        remove_file_if_exists("list.json")

    def test_named_list_io(self):
        # Given
        initial_list = [0.1, 0.3, -0.3]
        # When
        save_list(initial_list, "list.json", "number")
        loaded_list = load_list("list.json")
        # Then
        assert initial_list == loaded_list
        # And
        # After manually loading json
        if isinstance("list.json", str):
            with open("list.json", "r") as f:
                data = json.load(f)
        else:
            data = json.load("list.json")
        # Check that
        assert data["schema"] == SCHEMA_VERSION + "-number-list"
        remove_file_if_exists("list.json")

    def test_create_object(self):
        # Given
        n_samples = 100
        function_name = "MockQuantumSimulator"
        specs = {
            "module_name": "zquantum.core.interfaces.mock_objects",
            "function_name": function_name,
            "n_samples": n_samples,
        }

        # When
        mock_simulator = create_object(specs)

        # Then
        assert type(mock_simulator).__name__ == function_name
        assert mock_simulator.n_samples == n_samples

    def test_create_object_func_without_kwargs(self):
        self.test_get_func_from_specs()

    def test_create_object_func_with_kwargs_in_specs(self):
        # Given
        function_name = "sum_x_squared"
        data = np.array([1.0, 2.0])
        target_value = 5.0
        specs = {
            "module_name": "zquantum.core.interfaces.optimizer_test",
            "function_name": function_name,
            "x": data,
        }
        # When
        function = create_object(specs)

        # Then
        assert isinstance(function, partial)
        assert function() == target_value

    def test_create_object_func_with_kwargs(self):
        # Given
        function_name = "sum_x_squared"
        data = np.array([1.0, 2.0])
        target_value = 5.0
        specs = {
            "module_name": "zquantum.core.interfaces.optimizer_test",
            "function_name": function_name,
        }
        # When
        function = create_object(specs, x=data)

        # Then
        assert isinstance(function, partial)
        assert function() == target_value

    def test_create_object_func_fails_with_multiple_assignments(self):
        # Given
        function_name = "sum_x_squared"
        data = np.array([1.0, 2.0])
        specs = {
            "module_name": "zquantum.core.interfaces.optimizer_test",
            "function_name": function_name,
            "x": data,
        }
        # When
        with pytest.raises(ValueError):
            _ = create_object(specs, x=data)

    def test_save_generic_dict(self):
        data = {"flavor": "chocolate", "weight": 42}
        save_generic_dict(data, "dict.json")
        with open("dict.json") as f:
            loaded_data = json.load(f)
        for key, value in data.items():
            assert loaded_data[key] == value
        remove_file_if_exists("dict.json")

    def test_get_func_from_specs(self):
        # Given
        function_name = "sum_x_squared"
        specs = {
            "module_name": "zquantum.core.interfaces.optimizer_test",
            "function_name": function_name,
        }
        data = np.array([1.0, 2.0])
        target_value = 5.0
        # When
        function = get_func_from_specs(specs)

        # Then
        assert function.__name__ == function_name
        assert function(data) == target_value

    def test_noise_model_with_additional_args(self):
        # Given
        filename = "noise_model.json"
        with open(filename, "w") as f:
            f.write(
                json.dumps(
                    {
                        "module_name": "zquantum.core.testing.mocks",
                        "function_name": "mock_create_noise_model",
                        "data": {"testing": "data"},
                        "schema": "THIS IS FOR TESTING ONLY",
                    }
                )
            )

        # When
        _ = load_noise_model(filename)

        # Then
        remove_file_if_exists(filename)

    def test_noise_model_io(self):
        # Given
        module_name = "zquantum.core.testing.mocks"
        function_name = "mock_create_noise_model"
        noise_model_data = {"testing": "data"}

        # When
        save_noise_model(
            noise_model_data,
            module_name,
            function_name,
            "noise_model.json",
        )
        noise_model = load_noise_model("noise_model.json")

        # Then
        assert noise_model is None
        remove_file_if_exists("noise_model.json")

    def test_create_symbols_map_with_correct_input(self):
        # Given
        symbol_1 = sympy.Symbol("alpha")
        symbol_2 = sympy.Symbol("beta")
        symbols = [symbol_1, symbol_2]
        params = np.array([1, 2])
        target_symbols_map = {symbol_1: 1, symbol_2: 2}

        # When
        symbols_map = create_symbols_map(symbols, params)

        # Then
        assert symbols_map == target_symbols_map

    def test_create_symbols_map_with_incorrect_input(self):
        # Given
        symbol_1 = sympy.Symbol("alpha")
        symbols = [symbol_1]
        params = np.array([1, 2])

        # When/Then
        with pytest.raises(ValueError):
            create_symbols_map(symbols, params)

    def test_save_timing(self):
        walltime = 4.2
        save_timing(walltime, "timing.json")
        with open("timing.json") as f:
            timing = json.load(f)
        assert timing["walltime"] == walltime
        assert "schema" in timing
        remove_file_if_exists("timing.json")

    def test_save_nmeas_estimate(self):
        K_coeff = 0.5646124437984263
        nterms = 14
        frame_meas = np.array(
            [0.03362557, 0.03362557, 0.03362557, 0.03362557, 0.43011016]
        )
        save_nmeas_estimate(
            nmeas=K_coeff,
            nterms=nterms,
            filename="hamiltonian_analysis.json",
            frame_meas=frame_meas,
        )
        K_coeff_, nterms_, frame_meas_ = load_nmeas_estimate(
            "hamiltonian_analysis.json"
        )
        assert K_coeff == K_coeff_
        assert nterms == nterms_
        assert frame_meas.tolist() == frame_meas_.tolist()
        remove_file_if_exists("hamiltonian_analysis.json")


<<<<<<< HEAD
def test_arithmetic_on_value_estimate_and_float():
=======
def test_arithmetic_on_estimate_and_float_gives_same_result_as_for_two_floats():
>>>>>>> 559f1057
    value = 5.1
    estimate = ValueEstimate(value, precision=None)
    other = 3.4

    assert estimate + other == value + other
    assert estimate - other == value - other
    assert estimate * other == value * other
    assert estimate / other == value / other


def test_value_estimate_with_no_precision_is_equivalent_to_its_raw_value():
    value = 6.193
    estimate = ValueEstimate(value)

<<<<<<< HEAD
    # Note that it is not that obvious that this comparison is symmetric,
    # since we override the __eq__ method in ValueEstimate.
    # The same goes about __ne__ method in the next test.
=======
    # Note that it is not that obvious that this comparison is symmetric, since we
    # override the __eq__ method in ValueEstimate. The same goes about __ne__ method in
    # the next test.
>>>>>>> 559f1057
    assert value == estimate
    assert estimate == value


def test_value_estimate_with_specified_precision_is_not_equal_to_its_raw_value():
    value = 6.193
    estimate = ValueEstimate(value, precision=4)

    assert value != estimate
    assert estimate != value


@pytest.mark.parametrize(
    "estimate_1,estimate_2,expected_result",
    [
        (ValueEstimate(14.1), ValueEstimate(14.1), True),
        (ValueEstimate(12.3, 3), ValueEstimate(12.3, 3), True),
        (ValueEstimate(14.1, 5), ValueEstimate(14.1, 4), False),
        (ValueEstimate(2.5, 3), ValueEstimate(2.5), False),
        (ValueEstimate(0.15, 3), ValueEstimate(1.1, 3), False),
    ],
)
def test_two_value_estimates_are_equal_iff_their_values_and_precisions_are_equal(
    estimate_1, estimate_2, expected_result
):
    assert (estimate_1 == estimate_2) == expected_result


@pytest.mark.parametrize(
    "estimate", [ValueEstimate(2.0), ValueEstimate(5.0, precision=1e-5)]
)
@pytest.mark.parametrize("other_obj", ["test-string", {"foo": 5, "bar": 10}, [1, 2, 3]])
def test_value_estimate_is_not_equivalent_to_an_object_of_non_numeric_type(
    estimate, other_obj
):
    assert estimate != other_obj


@pytest.mark.parametrize(
    "values,total,expected_result",
    [
        ([0.5, 0.3, 0.2], 9, [4, 3, 2]),
        ([0.5, 0.3, 0.2], 10, [5, 3, 2]),
        ([0.5, 0.3, 0.2], 11, [6, 3, 2]),
        ([0.5, 0.3, 0.2], 2, [1, 1, 0]),
    ],
)
def test_scale_and_discretize(values, total, expected_result):
    assert scale_and_discretize(values, total) == expected_result


# Hamiltonians and energies from Psi4 H2 minimal basis
# first one is RHF, second one is H2- doublet with ROHF
@pytest.mark.parametrize(
    "hamiltonian, ref_energy, nalpha",
    [
        (
            load_interaction_operator(
                pkg_resources.resource_filename(
                    "zquantum.core.testing", "hamiltonian_H2_minimal_basis.json"
                )
            ),
            -0.8543376267387818,
            1,
        ),
        (
            load_interaction_operator(
                pkg_resources.resource_filename(
                    "zquantum.core.testing",
                    "hamiltonian_H2_minus_ROHF_minimal_basis.json",
                )
            ),
            -0.6857403043904364,
            2,
        ),
    ],
)
def test_hf_rdm_energy(hamiltonian, ref_energy, nalpha):
    rdm = hf_rdm(nalpha, 1, 2)
    assert np.isclose(ref_energy, rdm.expectation(hamiltonian))<|MERGE_RESOLUTION|>--- conflicted
+++ resolved
@@ -376,11 +376,7 @@
         remove_file_if_exists("hamiltonian_analysis.json")
 
 
-<<<<<<< HEAD
 def test_arithmetic_on_value_estimate_and_float():
-=======
-def test_arithmetic_on_estimate_and_float_gives_same_result_as_for_two_floats():
->>>>>>> 559f1057
     value = 5.1
     estimate = ValueEstimate(value, precision=None)
     other = 3.4
@@ -395,15 +391,9 @@
     value = 6.193
     estimate = ValueEstimate(value)
 
-<<<<<<< HEAD
-    # Note that it is not that obvious that this comparison is symmetric,
-    # since we override the __eq__ method in ValueEstimate.
-    # The same goes about __ne__ method in the next test.
-=======
     # Note that it is not that obvious that this comparison is symmetric, since we
     # override the __eq__ method in ValueEstimate. The same goes about __ne__ method in
     # the next test.
->>>>>>> 559f1057
     assert value == estimate
     assert estimate == value
 
