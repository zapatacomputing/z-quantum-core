--- conflicted
+++ resolved
@@ -22,7 +22,7 @@
 # OUT OF OR IN CONNECTION WITH THE SOFTWARE OR THE USE OR OTHER DEALINGS IN THE
 # SOFTWARE.
 
-from typing import TYPE_CHECKING, Dict, List
+from typing import TYPE_CHECKING, Dict, List, Union
 
 import numpy as np
 
@@ -31,15 +31,15 @@
 
 
 def compute_rbf_kernel(x_i: np.ndarray, y_j: np.ndarray, sigma: float) -> np.ndarray:
-    """ Compute the gaussian (RBF) kernel matrix K, with K_ij = exp(-gamma |x_i - y_j|^2) and gamma = 1/(2*sigma).
+    """Compute the gaussian (RBF) kernel matrix K, with K_ij = exp(-gamma |x_i - y_j|^2) and gamma = 1/(2*sigma).
 
-        Args:
-            x_i (np.array): Samples A (integers).
-            y_j (np.array): Samples B (integers).
-            sigma (float): The bandwidth of the gaussian kernel.
+    Args:
+        x_i (np.array): Samples A (integers).
+        y_j (np.array): Samples B (integers).
+        sigma (float): The bandwidth of the gaussian kernel.
 
-        Returns:
-            np.ndarray: The gaussian kernel matrix.
+    Returns:
+        np.ndarray: The gaussian kernel matrix.
     """
     exponent = np.abs(x_i[:, None] - y_j[None, :]) ** 2
     try:
@@ -51,29 +51,28 @@
     return kernel_matrix
 
 
-def compute_multi_rbf_kernel(x_i: np.ndarray, y_j: np.ndarray, sigmas: List) -> np.ndarray:
-    """ Compute the multi-gaussian (RBF) kernel matrix K, with K_ij = 1/N * Sum_n [exp(-gamma_n |x_i - y_j|^2)] with n = 1,...,N and gamma = 1/(2*sigma).
+def compute_multi_rbf_kernel(
+    x_i: np.ndarray, y_j: np.ndarray, sigmas: List
+) -> np.ndarray:
+    """Compute the multi-gaussian (RBF) kernel matrix K, with K_ij = 1/N * Sum_n [exp(-gamma_n |x_i - y_j|^2)] with n = 1,...,N and gamma = 1/(2*sigma).
 
-        Args:
-            x_i (np.array): Samples A (integers).
-            y_j (np.array): Samples B (integers).
-            sigmas (np.array): The list of bandwidths of the multi-gaussian kernel.
+    Args:
+        x_i (np.array): Samples A (integers).
+        y_j (np.array): Samples B (integers).
+        sigmas (np.array): The list of bandwidths of the multi-gaussian kernel.
 
-        Returns:
-            np.ndarray: The gaussian kernel matrix.
+    Returns:
+        np.ndarray: The gaussian kernel matrix.
     """
     exponent = np.abs(x_i[:, None] - y_j[None, :]) ** 2
+    kernel_matrix: Union[float, np.ndarray] = 0.0
     for sigma in sigmas:
         try:
             gamma = 1.0 / (2 * sigma)
         except ZeroDivisionError as error:
             print("Handling run-time error:", error)
             raise
-<<<<<<< HEAD
-        kernel_matrix = np.exp(-gamma * exponent)
-=======
         kernel_matrix += np.exp(-gamma * exponent)
->>>>>>> 50b868d6
     return kernel_matrix / len(sigmas)
 
 
