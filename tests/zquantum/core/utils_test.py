<<<<<<< HEAD
from functools import partial
=======
import json
>>>>>>> e4e28cec
import os
import random

import numpy as np
import pkg_resources
import pytest
import sympy
<<<<<<< HEAD
import json
import pkg_resources
from types import FunctionType

from zquantum.core.openfermion import (
    load_interaction_operator,
)

=======
from scipy.stats import unitary_group
from zquantum.core.openfermion import load_interaction_operator
>>>>>>> e4e28cec
from zquantum.core.utils import (
    RNDSEED,
    SCHEMA_VERSION,
    ValueEstimate,
    bin2dec,
    compare_unitary,
    convert_array_to_dict,
    convert_dict_to_array,
    create_object,
    create_symbols_map,
    dec2bin,
    get_func_from_specs,
    hf_rdm,
    is_identity,
    is_unitary,
    load_list,
    load_nmeas_estimate,
    load_noise_model,
    load_value_estimate,
    sample_from_probability_distribution,
    save_generic_dict,
    save_list,
    save_nmeas_estimate,
    save_noise_model,
    save_timing,
    save_value_estimate,
    scale_and_discretize,
)


def remove_file_if_exists(filename):
    try:
        os.remove(filename)
    except OSError:
        pass


class TestUtils:
    def test_real_array_conversion(self):
        arr = np.array([[1.0, 2.0], [3.0, 4.0]])
        dictionary = convert_array_to_dict(arr)
        new_arr = convert_dict_to_array(dictionary)
        assert np.allclose(arr, new_arr)

    def test_complex_array_conversion(self):
        arr = np.array([[1.0, 2.0], [3.0, 4.0j]])
        dictionary = convert_array_to_dict(arr)
        new_arr = convert_dict_to_array(dictionary)
        assert np.allclose(arr, new_arr)

    def test_dec_bin_conversion(self):
        integer = random.randint(1, 10 ** 9)
        integer2 = bin2dec(dec2bin(integer, 30))
        assert integer == integer2

    def test_is_identity(self):
        # Given
        matrix1 = np.eye(4)
        random.seed(RNDSEED)
        matrix2 = np.array(
            [[random.uniform(-1, 1) for x in range(0, 4)] for y in range(0, 4)]
        )
        # When/Then
        assert is_identity(matrix1)
        assert not is_identity(matrix2)

    def test_is_unitary(self):
        # Given
        U = unitary_group.rvs(4)
        # When/Then
        assert is_unitary(U)

    def test_compare_unitary(self):
        # Given
        U1 = unitary_group.rvs(4)
        U2 = unitary_group.rvs(4)
        # When/Then
        assert not compare_unitary(U1, U2)

    @pytest.mark.parametrize(
        "distribution, number_of_samples",
        [
            ({"00": 0.5, "11": 0.5}, 1),
            ({"00": 0.5, "11": 0.5}, 10),
            ({"00": 0.5, "11": 0.5}, 17),
            ({"00": 0.5, "11": 0.5}, 177),
            ({"0000": 0.137, "0001": 0.863}, 10),
            ({"0000": 0.137, "0001": 0.863}, 100),
        ],
    )
    def test_sample_from_probability_distribution_gives_correct_number_of_samples(
        self, distribution, number_of_samples
    ):
        counts = sample_from_probability_distribution(distribution, number_of_samples)
        assert sum(counts.values()) == number_of_samples

    def test_convert_bitstrings_to_tuples(self):
        pass

    def test_convert_tuples_to_bitstrings(self):
        pass

    def test_value_estimate_dict_conversion(self):
        pass

    def test_value_estimate_io(self):
        # Given
        value = -1.0
        precision = 0.1
        value_estimate_object = ValueEstimate(value, precision)

        # When
        save_value_estimate(value_estimate_object, "value_estimate.json")
        value_estimate_object_loaded = load_value_estimate("value_estimate.json")

        # Then
        assert value_estimate_object.value == value_estimate_object_loaded.value
        assert value_estimate_object.precision == value_estimate_object_loaded.precision

        # Given
        value_estimate_object = ValueEstimate(value)
        # When
        save_value_estimate(value_estimate_object, "value_estimate.json")
        value_estimate_object_loaded = load_value_estimate("value_estimate.json")
        # Then
        assert value_estimate_object.value == value_estimate_object_loaded.value
        assert value_estimate_object.precision == value_estimate_object_loaded.precision

        # Given
        value = np.float64(-1.0)
        precision = np.float64(0.1)
        value_estimate_object = ValueEstimate(value, precision)

        # When
        save_value_estimate(value_estimate_object, "value_estimate.json")
        value_estimate_object_loaded = load_value_estimate("value_estimate.json")

        # Then
        assert value_estimate_object.value == value_estimate_object_loaded.value
        assert value_estimate_object.precision == value_estimate_object_loaded.precision

        remove_file_if_exists("value_estimate.json")

    def test_value_estimate_to_string(self):
        value = -1.0
        precision = 0.1
        value_estimate = ValueEstimate(value, precision)
        assert str(value_estimate) == f"{value} ± {precision}"

        value_estimate_no_precision = ValueEstimate(value)
        assert str(value_estimate_no_precision) == f"{value}"

    def test_list_io(self):
        # Given
        initial_list = [0.1, 0.3, -0.3]
        # When
        save_list(initial_list, "list.json")
        loaded_list = load_list("list.json")
        # Then
        assert initial_list == loaded_list
        remove_file_if_exists("list.json")

    def test_named_list_io(self):
        # Given
        initial_list = [0.1, 0.3, -0.3]
        # When
        save_list(initial_list, "list.json", "number")
        loaded_list = load_list("list.json")
        # Then
        assert initial_list == loaded_list
        # And
        # After manually loading json
        if isinstance("list.json", str):
            with open("list.json", "r") as f:
                data = json.load(f)
        else:
            data = json.load("list.json")
        # Check that
        assert data["schema"] == SCHEMA_VERSION + "-number-list"
        remove_file_if_exists("list.json")

    def test_create_object(self):
        # Given
        n_samples = 100
        function_name = "MockQuantumSimulator"
        specs = {
            "module_name": "zquantum.core.interfaces.mock_objects",
            "function_name": function_name,
            "n_samples": n_samples,
        }

        # When
        mock_simulator = create_object(specs)

        # Then
        assert type(mock_simulator).__name__ == function_name
        assert mock_simulator.n_samples == n_samples

    def test_create_object_func_without_kwargs(self):
        self.test_get_func_from_specs()

    def test_create_object_func_with_kwargs_in_specs(self):
        # Given
        function_name = "sum_x_squared"
        data = np.array([1.0, 2.0])
        target_value = 5.0
        specs = {
            "module_name": "zquantum.core.interfaces.optimizer_test",
            "function_name": function_name,
            "x": data,
        }
        # When
        function = create_object(specs)

        # Then
        assert isinstance(function, partial)
        assert function() == target_value

    def test_create_object_func_with_kwargs(self):
        # Given
        function_name = "sum_x_squared"
        data = np.array([1.0, 2.0])
        target_value = 5.0
        specs = {
            "module_name": "zquantum.core.interfaces.optimizer_test",
            "function_name": function_name,
        }
        # When
        function = create_object(specs, x=data)

        # Then
        assert isinstance(function, partial)
        assert function() == target_value

    def test_create_object_func_fails_with_multiple_assignments(self):
        # Given
        function_name = "sum_x_squared"
        data = np.array([1.0, 2.0])
        specs = {
            "module_name": "zquantum.core.interfaces.optimizer_test",
            "function_name": function_name,
            "x": data,
        }
        # When
        with pytest.raises(TypeError):
            function = create_object(specs, x=data)

    def test_save_generic_dict(self):
        data = {"flavor": "chocolate", "weight": 42}
        save_generic_dict(data, "dict.json")
        with open("dict.json") as f:
            loaded_data = json.load(f)
        for key, value in data.items():
            assert loaded_data[key] == value
        remove_file_if_exists("dict.json")

    def test_get_func_from_specs(self):
        # Given
        function_name = "sum_x_squared"
        specs = {
            "module_name": "zquantum.core.interfaces.optimizer_test",
            "function_name": function_name,
        }
        data = np.array([1.0, 2.0])
        target_value = 5.0
        # When
        function = get_func_from_specs(specs)

        # Then
        assert function.__name__ == function_name
        assert function(data) == target_value

    def test_noise_model_io(self):
        # Given
        module_name = "zquantum.core.testing.mocks"
        function_name = "mock_create_noise_model"
        noise_model_data = {"testing": "data"}

        # When
        save_noise_model(
            noise_model_data,
            module_name,
            function_name,
            "noise_model.json",
        )
        noise_model = load_noise_model("noise_model.json")

        # Then
        assert noise_model is None
        remove_file_if_exists("noise_model.json")

    def test_create_symbols_map_with_correct_input(self):
        # Given
        symbol_1 = sympy.Symbol("alpha")
        symbol_2 = sympy.Symbol("beta")
        symbols = [symbol_1, symbol_2]
        params = np.array([1, 2])
        target_symbols_map = [(symbol_1, 1), (symbol_2, 2)]

        # When
        symbols_map = create_symbols_map(symbols, params)

        # Then
        assert symbols_map == target_symbols_map

    def test_create_symbols_map_with_incorrect_input(self):
        # Given
        symbol_1 = sympy.Symbol("alpha")
        symbols = [symbol_1]
        params = np.array([1, 2])

        # When/Then
        with pytest.raises(ValueError):
            create_symbols_map(symbols, params)

    def test_save_timing(self):
        walltime = 4.2
        save_timing(walltime, "timing.json")
        with open("timing.json") as f:
            timing = json.load(f)
        assert timing["walltime"] == walltime
        assert "schema" in timing
        remove_file_if_exists("timing.json")

    def test_save_nmeas_estimate(self):
        K_coeff = 0.5646124437984263
        nterms = 14
        frame_meas = np.array(
            [0.03362557, 0.03362557, 0.03362557, 0.03362557, 0.43011016]
        )
        save_nmeas_estimate(
            nmeas=K_coeff,
            nterms=nterms,
            filename="hamiltonian_analysis.json",
            frame_meas=frame_meas,
        )
        K_coeff_, nterms_, frame_meas_ = load_nmeas_estimate(
            "hamiltonian_analysis.json"
        )
        assert K_coeff == K_coeff_
        assert nterms == nterms_
        assert frame_meas.tolist() == frame_meas_.tolist()
        remove_file_if_exists("hamiltonian_analysis.json")


def test_arithmetic_on_value_estimate_and_float_gives_the_same_result_as_arithmetic_on_two_floats():
    value = 5.1
    estimate = ValueEstimate(value, precision=None)
    other = 3.4

    assert estimate + other == value + other
    assert estimate - other == value - other
    assert estimate * other == value * other
    assert estimate / other == value / other


def test_value_estimate_with_no_precision_is_equivalent_to_its_raw_value():
    value = 6.193
    estimate = ValueEstimate(value)

    # Note that it is not that obvious that this comparison is symmetric, since we override
    # the __eq__ method in ValueEstimate. The same goes about __ne__ method in the next test.
    assert value == estimate
    assert estimate == value


def test_value_estimate_with_specified_precision_is_not_equal_to_its_raw_value():
    value = 6.193
    estimate = ValueEstimate(value, precision=4)

    assert value != estimate
    assert estimate != value


@pytest.mark.parametrize(
    "estimate_1,estimate_2,expected_result",
    [
        (ValueEstimate(14.1), ValueEstimate(14.1), True),
        (ValueEstimate(12.3, 3), ValueEstimate(12.3, 3), True),
        (ValueEstimate(14.1, 5), ValueEstimate(14.1, 4), False),
        (ValueEstimate(2.5, 3), ValueEstimate(2.5), False),
        (ValueEstimate(0.15, 3), ValueEstimate(1.1, 3), False),
    ],
)
def test_two_value_estimates_are_equal_iff_their_values_and_precisions_are_equal(
    estimate_1, estimate_2, expected_result
):
    assert (estimate_1 == estimate_2) == expected_result


@pytest.mark.parametrize(
    "estimate", [ValueEstimate(2.0), ValueEstimate(5.0, precision=1e-5)]
)
@pytest.mark.parametrize("other_obj", ["test-string", {"foo": 5, "bar": 10}, [1, 2, 3]])
def test_value_estimate_is_not_equivalent_to_an_object_of_non_numeric_type(
    estimate, other_obj
):
    assert estimate != other_obj


@pytest.mark.parametrize(
    "values,total,expected_result",
    [
        ([0.5, 0.3, 0.2], 9, [4, 3, 2]),
        ([0.5, 0.3, 0.2], 10, [5, 3, 2]),
        ([0.5, 0.3, 0.2], 11, [6, 3, 2]),
        ([0.5, 0.3, 0.2], 2, [1, 1, 0]),
    ],
)
def test_scale_and_discretize(values, total, expected_result):
    assert scale_and_discretize(values, total) == expected_result


# Hamiltonians and energies from Psi4 H2 minimal basis
# first one is RHF, second one is H2- doublet with ROHF
@pytest.mark.parametrize(
    "hamiltonian, ref_energy, nalpha",
    [
        (
            load_interaction_operator(
                pkg_resources.resource_filename(
                    "zquantum.core.testing", "hamiltonian_H2_minimal_basis.json"
                )
            ),
            -0.8543376267387818,
            1,
        ),
        (
            load_interaction_operator(
                pkg_resources.resource_filename(
                    "zquantum.core.testing",
                    "hamiltonian_H2_minus_ROHF_minimal_basis.json",
                )
            ),
            -0.6857403043904364,
            2,
        ),
    ],
)
def test_hf_rdm_energy(hamiltonian, ref_energy, nalpha):
    rdm = hf_rdm(nalpha, 1, 2)
    assert np.isclose(ref_energy, rdm.expectation(hamiltonian))<|MERGE_RESOLUTION|>--- conflicted
+++ resolved
@@ -1,8 +1,5 @@
-<<<<<<< HEAD
 from functools import partial
-=======
 import json
->>>>>>> e4e28cec
 import os
 import random
 
@@ -10,19 +7,9 @@
 import pkg_resources
 import pytest
 import sympy
-<<<<<<< HEAD
-import json
-import pkg_resources
 from types import FunctionType
-
-from zquantum.core.openfermion import (
-    load_interaction_operator,
-)
-
-=======
 from scipy.stats import unitary_group
 from zquantum.core.openfermion import load_interaction_operator
->>>>>>> e4e28cec
 from zquantum.core.utils import (
     RNDSEED,
     SCHEMA_VERSION,
@@ -267,7 +254,7 @@
             "x": data,
         }
         # When
-        with pytest.raises(TypeError):
+        with pytest.raises(ValueError):
             function = create_object(specs, x=data)
 
     def test_save_generic_dict(self):
@@ -294,6 +281,27 @@
         # Then
         assert function.__name__ == function_name
         assert function(data) == target_value
+
+    def test_noise_model_with_additional_args(self):
+        # Given
+        filename = "noise_model.json"
+        with open(filename, "w") as f:
+            f.write(
+                json.dumps(
+                    {
+                        "module_name": "zquantum.core.testing.mocks",
+                        "function_name": "mock_create_noise_model",
+                        "data": {"testing": "data"},
+                        "schema": "THIS IS FOR TESTING ONLY",
+                    }
+                )
+            )
+
+        # When
+        noise_model = load_noise_model(filename)
+
+        # Then
+        remove_file_if_exists(filename)
 
     def test_noise_model_io(self):
         # Given
