import random
from typing import Optional

import numpy as np
import sympy
from openfermion import SymbolicOperator
from overrides import overrides
from pyquil import Program
from pyquil.gates import RX, X
<<<<<<< HEAD
from scipy.optimize import OptimizeResult
=======
>>>>>>> 50b868d6

from ..circuit import Circuit
from ..measurement import ExpectationValues, Measurements
from ..utils import create_symbols_map
<<<<<<< HEAD
from ..wip.circuits import Circuit as NewCircuit
from ..wip.circuits._builtin_gates import RX
from ..wip.circuits._compatibility import new_circuit_from_old_circuit
from ..wip.compatibility_tools import compatible_with_old_type
=======
>>>>>>> 50b868d6
from .ansatz import Ansatz
from .ansatz_utils import ansatz_property
from .backend import QuantumBackend, QuantumSimulator
from .estimator import Estimator
from .optimizer import Optimizer, optimization_result


class MockQuantumBackend(QuantumBackend):

    supports_batching = False

    def __init__(self, n_samples=None):
        super().__init__(n_samples)

    @compatible_with_old_type(Circuit, new_circuit_from_old_circuit)
    def run_circuit_and_measure(
        self, circuit: NewCircuit, n_samples: int = None, **kwargs
    ) -> Measurements:
        super(MockQuantumBackend, self).run_circuit_and_measure(circuit)
        measurements = Measurements()
        if n_samples is None:
            n_samples = self.n_samples
        for _ in range(n_samples):
            measurements.bitstrings += [
                tuple(random.randint(0, 1) for j in range(circuit.n_qubits))
            ]

        return measurements

    def get_wavefunction(self, circuit: NewCircuit):
        raise NotImplementedError

    def get_density_matrix(self, circuit: NewCircuit):
        raise NotImplementedError


class MockQuantumSimulator(QuantumSimulator):

    supports_batching = False

    def __init__(self, n_samples: Optional[int] = None):
        super().__init__(n_samples)

    @compatible_with_old_type(Circuit, new_circuit_from_old_circuit)
    def run_circuit_and_measure(
        self, circuit: NewCircuit, n_samples=None, **kwargs
    ) -> Measurements:
        super(MockQuantumSimulator, self).run_circuit_and_measure(circuit)
        measurements = Measurements()
        if n_samples is None:
            n_samples = self.n_samples
        for _ in range(n_samples):
            measurements.bitstrings += [
                tuple(random.randint(0, 1) for j in range(circuit.n_qubits))
            ]

        return measurements

    @compatible_with_old_type(Circuit, new_circuit_from_old_circuit)
    def get_expectation_values(
        self, circuit: NewCircuit, operator: SymbolicOperator, **kwargs
    ) -> ExpectationValues:
        if self.n_samples is None:
            self.number_of_circuits_run += 1
            self.number_of_jobs_run += 1
            constant_position = None
            if hasattr(operator, "terms"):
                n_operator = len(operator.terms.keys())
                for index, term in enumerate(operator.terms):
                    if term == ():
                        constant_position = index
            else:
                n_operator = None
                print("WARNING: operator does not have attribute terms")
            length = n_operator if n_operator is not None else circuit.n_qubits
            values = np.asarray([2.0 * random.random() - 1.0 for i in range(length)])
            if n_operator is not None and constant_position is not None:
                values[constant_position] = 1.0
            return ExpectationValues(values)
        else:
            super(MockQuantumSimulator, self).get_expectation_values(circuit, operator)

    @compatible_with_old_type(Circuit, new_circuit_from_old_circuit)
    def get_exact_expectation_values(
        self, circuit: NewCircuit, operator: SymbolicOperator, **kwargs
    ) -> ExpectationValues:
        return self.get_expectation_values(circuit, operator)

    def get_wavefunction(self, circuit: NewCircuit):
        raise NotImplementedError


class MockOptimizer(Optimizer):
    def minimize(self, cost_function, initial_params: np.ndarray, **kwargs):
        new_parameters = initial_params
        for i in range(len(initial_params)):
            new_parameters[i] += random.random()
        new_parameters = np.array(new_parameters)
        return optimization_result(
            opt_value=cost_function(new_parameters),
            opt_params=new_parameters,
            history=[],
        )


def mock_cost_function(parameters: np.ndarray):
    return np.sum(parameters ** 2)


class MockAnsatz(Ansatz):

    supports_parametrized_circuits = True
    problem_size = ansatz_property("problem_size")

    def __init__(self, number_of_layers: int, problem_size: int):
        super().__init__(number_of_layers)
        self.number_of_layers = number_of_layers
        self.problem_size = problem_size

    @property
    def number_of_qubits(self) -> int:
        return self.problem_size

    @overrides
    def _generate_circuit(self, parameters: Optional[np.ndarray] = None):
        circuit = NewCircuit()
        symbols = [
            sympy.Symbol(f"theta_{layer_index}")
            for layer_index in range(self._number_of_layers)
        ]
        for theta in symbols:
            for qubit_index in range(self.number_of_qubits):
                circuit += Circuit([RX(theta)(qubit_index)])

        if parameters is not None:
            symbols_map = create_symbols_map(symbols, parameters)
            circuit = circuit.bind(symbols_map)
        return circuit


class MockEstimator(Estimator):
    @overrides
    def get_estimated_expectation_values(
        self,
        backend: QuantumBackend,
        circuit: Circuit,
        target_operator: SymbolicOperator,
        n_samples: Optional[int],
    ) -> ExpectationValues:
        return backend.get_expectation_values(circuit, target_operator)<|MERGE_RESOLUTION|>--- conflicted
+++ resolved
@@ -7,21 +7,14 @@
 from overrides import overrides
 from pyquil import Program
 from pyquil.gates import RX, X
-<<<<<<< HEAD
-from scipy.optimize import OptimizeResult
-=======
->>>>>>> 50b868d6
 
 from ..circuit import Circuit
 from ..measurement import ExpectationValues, Measurements
 from ..utils import create_symbols_map
-<<<<<<< HEAD
 from ..wip.circuits import Circuit as NewCircuit
 from ..wip.circuits._builtin_gates import RX
 from ..wip.circuits._compatibility import new_circuit_from_old_circuit
 from ..wip.compatibility_tools import compatible_with_old_type
-=======
->>>>>>> 50b868d6
 from .ansatz import Ansatz
 from .ansatz_utils import ansatz_property
 from .backend import QuantumBackend, QuantumSimulator
