import operator
from functools import reduce, singledispatch
from numbers import Number

import qiskit

from .expressions import ExpressionDialect, FunctionCall
from .helpers import reduction
from .sympy_expressions import expression_from_sympy


@singledispatch
def expression_from_qiskit(expression):
    """Parse Qiskit expression into intermediate expression tree."""
    raise NotImplementedError(
        f"Expression {expression} of type {type(expression)} is currently not supported"
    )


@expression_from_qiskit.register
def _number_identity(number: Number):
    return number


@expression_from_qiskit.register
def _expr_from_qiskit_param_expr(
    qiskit_expr: qiskit.circuit.parameterexpression.ParameterExpression,
):
    # At the moment of writing this (qiskit==0.16.1) there's no other way to introspect
    # a Qiskit parameter expression than by using a property from the private API.
    sympy_expr = qiskit_expr._symbol_expr
    return expression_from_sympy(sympy_expr)


<<<<<<< HEAD
def integer_pow(pow_call: FunctionCall):
    # TODO: just use the one with (base, exponent) arguments.
    base, exponent = pow_call.args
    return _integer_pow2(base, exponent)


def _integer_pow2(base, exponent):
=======
def integer_pow(base, exponent: int):
    """Exponentiation to the power of an integer exponent."""
>>>>>>> b0ffa6e5
    if not isinstance(exponent, int):
        raise ValueError(
            f"Cannot convert expression {base} ** {exponent} to Qiskit. "
            "Only powers with integral exponent are convertible."
        )
    if exponent < 0:
        if base != 0:
            base = 1 / base
            exponent = -exponent
        else:
            raise ValueError(
                f"Invalid power: cannot raise 0 to exponent {exponent} < 0."
            )
    return reduce(operator.mul, exponent * [base], 1)


# A mapping from the intermediate expression tree into atoms used in Qiskit symbolic expressions.
# Allows translating an expression into the Qiskit dialect.
QISKIT_DIALECT = ExpressionDialect(
    symbol_factory=lambda symbol: qiskit.circuit.Parameter(symbol.name),
    number_factory=lambda number: number,
    known_functions={
        "add": reduction(operator.add),
        "mul": reduction(operator.mul),
        "div": operator.truediv,
        "sub": operator.sub,
<<<<<<< HEAD
        "pow": _integer_pow2,
=======
        "pow": integer_pow,
>>>>>>> b0ffa6e5
    },
)<|MERGE_RESOLUTION|>--- conflicted
+++ resolved
@@ -32,18 +32,8 @@
     return expression_from_sympy(sympy_expr)
 
 
-<<<<<<< HEAD
-def integer_pow(pow_call: FunctionCall):
-    # TODO: just use the one with (base, exponent) arguments.
-    base, exponent = pow_call.args
-    return _integer_pow2(base, exponent)
-
-
-def _integer_pow2(base, exponent):
-=======
 def integer_pow(base, exponent: int):
     """Exponentiation to the power of an integer exponent."""
->>>>>>> b0ffa6e5
     if not isinstance(exponent, int):
         raise ValueError(
             f"Cannot convert expression {base} ** {exponent} to Qiskit. "
@@ -70,10 +60,6 @@
         "mul": reduction(operator.mul),
         "div": operator.truediv,
         "sub": operator.sub,
-<<<<<<< HEAD
-        "pow": _integer_pow2,
-=======
         "pow": integer_pow,
->>>>>>> b0ffa6e5
     },
 )