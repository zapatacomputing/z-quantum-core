"""Serialization module."""
import json
from numbers import Number
from operator import attrgetter
<<<<<<< HEAD
from typing import Any, Iterator, Dict, Callable
=======
from typing import Any, Iterator

>>>>>>> 50b868d6
import numpy as np
from scipy.optimize import OptimizeResult

from .bitstring_distribution import BitstringDistribution, is_bitstring_distribution
from .history.recorder import HistoryEntry, HistoryEntryWithArtifacts
from .interfaces.optimizer import optimization_result
from .typing import AnyPath
from .utils import SCHEMA_VERSION, ValueEstimate, convert_array_to_dict


def has_numerical_keys(dictionary):
    return all(isinstance(value, Number) for value in dictionary.values())


def preprocess(tree):
    """This inflates namedtuples into dictionaries, otherwise they would be serialized as lists.

    KJ: I found initial version of this code a while ago in a related SO question:
    https://stackoverflow.com/questions/43913256/understanding-subclassing-of-jsonencoder
    """
    if isinstance(tree, dict):
        preprocessed = {k: preprocess(v) for k, v in tree.items()}
        if isinstance(tree, OptimizeResult):
            preprocessed["schema"] = SCHEMA_VERSION + "-optimization_result"
        return preprocessed
    elif isinstance(tree, tuple) and hasattr(tree, "_asdict"):
        return preprocess(tree._asdict())
    elif isinstance(tree, ValueEstimate):
        return tree.to_dict()
    elif isinstance(tree, (list, tuple)):
        return list(map(preprocess, tree))
    return tree


class OrquestraEncoder(json.JSONEncoder):
    ENCODERS_TABLE: Dict[Any, Callable[[Any], Any]] = {
        np.ndarray: convert_array_to_dict,
        ValueEstimate: ValueEstimate.to_dict,
        BitstringDistribution: attrgetter("distribution_dict"),
    }

    def default(self, o: Any):
        if type(o) in self.ENCODERS_TABLE:
            return self.ENCODERS_TABLE[type(o)](o)
        return o

    def encode(self, o: Any):
        return super().encode(preprocess(o))

    def iterencode(self, o: Any, _one_shot: bool = False) -> Iterator[str]:
        return super().iterencode(preprocess(o))


class OrquestraDecoder(json.JSONDecoder):
    """Custom decoder for loading data dumped by ZapataEncoder."""

    SCHEMA_MAP = {
        "zapata-v1-value_estimate": ValueEstimate.from_dict,
        "zapata-v1-optimization_result": lambda obj: optimization_result(**obj),
    }

    def __init__(self, *args, **kwargs):
        json.JSONDecoder.__init__(self, object_hook=self.object_hook, *args, **kwargs)

    def object_hook(self, obj):
        # Parts of the below if-elif-else are sketchy, because for some objects there is
        # no defined schema and we are matching object's type based on deserialized
        # dict's contents.
        # TODO: reimplement this when we agree on some common serialization mechanism.
        # See: https://www.pivotaltracker.com/story/show/175446541
        if "real" in obj:
            array = np.array(obj["real"])
            if "imag" in obj:
                array = array + 1j * np.array(obj["imag"])
            return array
        elif "call_number" in obj and "value" in obj:
            cls = HistoryEntry if "artifacts" not in obj else HistoryEntryWithArtifacts
            return cls(**obj)
        elif has_numerical_keys(obj) and is_bitstring_distribution(obj):
            return BitstringDistribution(obj, normalize=False)
        elif "schema" in obj and obj["schema"] in self.SCHEMA_MAP:
            return self.SCHEMA_MAP[obj.pop("schema")](obj)
        else:
            return obj


def save_optimization_results(optimization_results: dict, filename: AnyPath):
    optimization_results["schema"] = SCHEMA_VERSION + "-optimization_result"
    with open(filename, "wt") as target_file:
        json.dump(optimization_results, target_file, cls=OrquestraEncoder)


def load_optimization_results(filename: AnyPath):
    with open(filename, "rt") as source_file:
        return json.load(source_file, cls=OrquestraDecoder)<|MERGE_RESOLUTION|>--- conflicted
+++ resolved
@@ -2,12 +2,8 @@
 import json
 from numbers import Number
 from operator import attrgetter
-<<<<<<< HEAD
 from typing import Any, Iterator, Dict, Callable
-=======
-from typing import Any, Iterator
 
->>>>>>> 50b868d6
 import numpy as np
 from scipy.optimize import OptimizeResult
 
