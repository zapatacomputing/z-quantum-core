--- conflicted
+++ resolved
@@ -1,10 +1,4 @@
 """Utilities for converting symbolic expressions between different dialects."""
-<<<<<<< HEAD
-
-from numbers import Number
-from typing import NamedTuple, Any, Iterable, Union, Dict, Callable
-=======
->>>>>>> e4e28cec
 from functools import reduce
 from numbers import Number
 from typing import Any, Callable, Dict, Iterable, NamedTuple, Union
