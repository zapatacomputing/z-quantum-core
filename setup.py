--- conflicted
+++ resolved
@@ -21,11 +21,7 @@
         "networkx==2.4",
         "numpy>=1.18.1",
         "scipy>=1.4.1",
-<<<<<<< HEAD
         "sympy==1.5",
-=======
-        "sympy>=1.7",
->>>>>>> 45aefee4
         "openfermion>=1.0.0",
         "openfermioncirq==0.4.0",
         "lea>=3.2.0",
