"""Utilities for converting symbolic expressions between different dialects."""
<<<<<<< HEAD

from numbers import Number
from typing import NamedTuple, Any, Iterable, Union, Dict, Callable
=======
>>>>>>> 50b868d6
from functools import reduce
from numbers import Number
from typing import Any, Callable, Dict, Iterable, NamedTuple, Union


class Symbol(NamedTuple):
    """Abstract symbol."""

    name: str


class FunctionCall(NamedTuple):
    """Represents abstract function call.     """

    name: str
    args: Iterable["Expression"]


# Note that mypy does not support recursive types, so for now Expression is set
# to Any. See mypy #731 for details.
Expression = Any
# Expression = Union[Symbol, FunctionCall, Number]

class ExpressionDialect(NamedTuple):
    """Dialect of arithmetic expression.

    This is to group information on how to transform expression given in
    our native representation into some representation in external
    library (e.g. PyQuil or Sympy).
    """

    symbol_factory: Callable[[Symbol], Any]
    number_factory: Callable[[Number], Any]
    known_functions: Dict[str, Callable[..., Any]]


def reduction(operator):
    def _reduction(*args):
        return reduce(operator, args)

    return _reduction<|MERGE_RESOLUTION|>--- conflicted
+++ resolved
@@ -1,10 +1,7 @@
 """Utilities for converting symbolic expressions between different dialects."""
-<<<<<<< HEAD
 
 from numbers import Number
 from typing import NamedTuple, Any, Iterable, Union, Dict, Callable
-=======
->>>>>>> 50b868d6
 from functools import reduce
 from numbers import Number
 from typing import Any, Callable, Dict, Iterable, NamedTuple, Union
