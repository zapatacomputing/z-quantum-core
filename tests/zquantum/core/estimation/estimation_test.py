from functools import partial

import numpy as np
import pytest
import sympy
from openfermion import IsingOperator, QubitOperator, qubit_operator_sparse
<<<<<<< HEAD
from zquantum.core.estimation import (allocate_shots_proportionally,
                                      allocate_shots_uniformly,
                                      calculate_exact_expectation_values,
                                      estimate_expectation_values_by_averaging,
                                      evaluate_estimation_circuits,
                                      get_context_selection_circuit_for_group,
                                      group_greedily, group_individually,
                                      perform_context_selection)
from zquantum.core.interfaces.estimation import EstimationTask
from zquantum.core.interfaces.mock_objects import (MockQuantumBackend,
                                                   MockQuantumSimulator)
=======
from pyquil import Program
from pyquil.gates import RX, RY, RZ, X
from functools import partial
from zquantum.core.circuit import Circuit, Qubit, Gate
from zquantum.core.interfaces.mock_objects import (
    MockQuantumBackend,
    MockQuantumSimulator,
)
>>>>>>> 559f1057
from zquantum.core.measurement import ExpectationValues
from zquantum.core.openfermion._utils import change_operator_type
from zquantum.core.wip.circuits import RX, RY, RZ, Circuit, X


class TestEstimatorUtils:
    def test_get_context_selection_circuit_for_group(self):
        group = QubitOperator("X0 Y1") - 0.5 * QubitOperator((1, "Y"))
        circuit, ising_operator = get_context_selection_circuit_for_group(group)

        # Need to convert to QubitOperator in order to get matrix representation
        qubit_operator = change_operator_type(ising_operator, QubitOperator)

        target_unitary = qubit_operator_sparse(group)
        transformed_unitary = (
            circuit.to_unitary().conj().T
            @ qubit_operator_sparse(qubit_operator)
            @ circuit.to_unitary()
        )

        assert np.allclose(target_unitary.todense(), transformed_unitary)

    def test_perform_context_selection(self):
        target_operators = []
        target_operators.append(10.0 * QubitOperator("Z0"))
        target_operators.append(-3 * QubitOperator("Y0"))
        target_operators.append(1 * QubitOperator("X0"))
        target_operators.append(20 * QubitOperator(""))

        expected_operators = []
        expected_operators.append(10.0 * QubitOperator("Z0"))
        expected_operators.append(-3 * QubitOperator("Z0"))
        expected_operators.append(1 * QubitOperator("Z0"))
        expected_operators.append(20 * QubitOperator(""))

        base_circuit = Circuit([X(0)])
        x_term_circuit = Circuit([RY(-np.pi / 2)(0)])
        y_term_circuit = Circuit([RX(np.pi / 2)(0)])

        expected_circuits = [
            base_circuit,
            base_circuit + y_term_circuit,
            base_circuit + x_term_circuit,
            base_circuit,
        ]

        estimation_tasks = [
            EstimationTask(operator, base_circuit, None)
            for operator in target_operators
        ]

        tasks_with_context_selection = perform_context_selection(estimation_tasks)

        for task, expected_circuit, expected_operator in zip(
            tasks_with_context_selection, expected_circuits, expected_operators
        ):
            assert task.operator.terms == expected_operator.terms
            assert task.circuit == expected_circuit

    @pytest.fixture()
    def frame_operators(self):
        operators = [
            2.0 * IsingOperator((1, "Z")) * IsingOperator((2, "Z")),
            1.0 * IsingOperator((3, "Z")) * IsingOperator((0, "Z")),
            -1.0 * IsingOperator((2, "Z")),
        ]

        return operators

    @pytest.fixture()
    def circuits(self):
        circuits = [Circuit() for _ in range(5)]

        circuits[1] += RX(1.2)(0)
        circuits[1] += RY(1.5)(1)
        circuits[1] += RX(-0.0002)(0)
        circuits[1] += RY(0)(1)

        for circuit in circuits[2:]:
            circuit += RX(sympy.Symbol("theta_0"))(0)
            circuit += RY(sympy.Symbol("theta_1"))(1)
            circuit += RX(sympy.Symbol("theta_2"))(0)
            circuit += RY(sympy.Symbol("theta_3"))(1)

        return circuits

    @pytest.mark.parametrize(
        "n_samples, target_n_samples_list",
        [
            (100, [100, 100, 100]),
            (17, [17, 17, 17]),
        ],
    )
    def test_allocate_shots_uniformly(
        self,
        frame_operators,
        n_samples,
        target_n_samples_list,
    ):
        allocate_shots = partial(allocate_shots_uniformly, number_of_shots=n_samples)
        circuit = Circuit()
        estimation_tasks = [
            EstimationTask(operator, circuit, 1) for operator in frame_operators
        ]

        new_estimation_tasks = allocate_shots(estimation_tasks)

        for task, target_n_samples in zip(new_estimation_tasks, target_n_samples_list):
            assert task.number_of_shots == target_n_samples

    @pytest.mark.parametrize(
        "total_n_shots, prior_expectation_values, target_n_samples_list",
        [
            (400, None, [200, 100, 100]),
            (400, ExpectationValues(np.array([0, 0, 0])), [200, 100, 100]),
            (400, ExpectationValues(np.array([1, 0.3, 0.3])), [0, 200, 200]),
        ],
    )
    def test_allocate_shots_proportionally(
        self,
        frame_operators,
        total_n_shots,
        prior_expectation_values,
        target_n_samples_list,
    ):
        allocate_shots = partial(
            allocate_shots_proportionally,
            total_n_shots=total_n_shots,
            prior_expectation_values=prior_expectation_values,
        )
        circuit = Circuit()
        estimation_tasks = [
            EstimationTask(operator, circuit, 1) for operator in frame_operators
        ]

        new_estimation_tasks = allocate_shots(estimation_tasks)

        for task, target_n_samples in zip(new_estimation_tasks, target_n_samples_list):
            assert task.number_of_shots == target_n_samples

    @pytest.mark.parametrize(
        "n_samples",
        [-1],
    )
    def test_allocate_shots_uniformly_invalid_inputs(
        self,
        n_samples,
    ):
        estimation_tasks = []
        with pytest.raises(ValueError):
            allocate_shots_uniformly(estimation_tasks, number_of_shots=n_samples)

    @pytest.mark.parametrize(
        "total_n_shots, prior_expectation_values",
        [
            (-1, ExpectationValues(np.array([0, 0, 0]))),
        ],
    )
    def test_allocate_shots_proportionally_invalid_inputs(
        self,
        total_n_shots,
        prior_expectation_values,
    ):
        estimation_tasks = []
        with pytest.raises(ValueError):
            _ = allocate_shots_proportionally(
                estimation_tasks, total_n_shots, prior_expectation_values
            )

    def test_evaluate_estimation_circuits_no_symbols(
        self,
        circuits,
    ):
        evaluate_circuits = partial(
            evaluate_estimation_circuits, symbols_maps=[[] for _ in circuits]
        )
        operator = QubitOperator()
        estimation_tasks = [
            EstimationTask(operator, circuit, 1) for circuit in circuits
        ]

        new_estimation_tasks = evaluate_circuits(estimation_tasks)

        for old_task, new_task in zip(estimation_tasks, new_estimation_tasks):
            assert old_task.circuit == new_task.circuit

    def test_evaluate_estimation_circuits_all_symbols(
        self,
        circuits,
    ):
        symbols_maps = [
            [
                (sympy.Symbol("theta_0"), 0),
                (sympy.Symbol("theta_1"), 0),
                (sympy.Symbol("theta_2"), 0),
                (sympy.Symbol("theta_3"), 0),
            ]
            for _ in circuits
        ]
        evaluate_circuits = partial(
            evaluate_estimation_circuits,
            symbols_maps=symbols_maps,
        )
        operator = QubitOperator()
        estimation_tasks = [
            EstimationTask(operator, circuit, 1) for circuit in circuits
        ]

        new_estimation_tasks = evaluate_circuits(estimation_tasks)

        for new_task in new_estimation_tasks:
            assert len(new_task.circuit.free_symbols) == 0

    def test_group_greedily_all_different_groups(self):
        target_operator = 10.0 * QubitOperator("Z0")
        target_operator -= 3.0 * QubitOperator("Y0")
        target_operator += 1.0 * QubitOperator("X0")
        target_operator += 20.0 * QubitOperator("")

        expected_operators = [
            10.0 * QubitOperator("Z0"),
            -3.0 * QubitOperator("Y0"),
            1.0 * QubitOperator("X0"),
            20.0 * QubitOperator(""),
        ]

        circuit = Circuit([X(0)])

        estimation_tasks = [EstimationTask(target_operator, circuit, None)]

        grouped_tasks = group_greedily(estimation_tasks)

        for task, operator in zip(grouped_tasks, expected_operators):
            assert task.operator == operator

        for initial_task, modified_task in zip(estimation_tasks, grouped_tasks):
            assert modified_task.circuit == initial_task.circuit
            assert modified_task.number_of_shots == initial_task.number_of_shots

    def test_group_greedily_all_comeasureable(self):
        target_operator = 10.0 * QubitOperator("Y0")
        target_operator -= 3.0 * QubitOperator("Y0 Y1")
        target_operator += 1.0 * QubitOperator("Y1")
        target_operator += 20.0 * QubitOperator("Y0 Y1 Y2")

        circuit = Circuit([X(0), X(1), X(2)])

        estimation_tasks = [EstimationTask(target_operator, circuit, None)]

        grouped_tasks = group_greedily(estimation_tasks)

        assert len(grouped_tasks) == 1
        assert grouped_tasks[0].operator == target_operator

        for initial_task, modified_task in zip(estimation_tasks, grouped_tasks):
            assert modified_task.circuit == initial_task.circuit
            assert modified_task.number_of_shots == initial_task.number_of_shots

    def test_group_individually(self):
        target_operator = 10.0 * QubitOperator("Z0")
        target_operator += 5.0 * QubitOperator("Z1")
        target_operator -= 3.0 * QubitOperator("Y0")
        target_operator += 1.0 * QubitOperator("X0")
        target_operator += 20.0 * QubitOperator("")

        expected_operator_terms_per_frame = [
            (10.0 * QubitOperator("Z0")).terms,
            (5.0 * QubitOperator("Z1")).terms,
            (-3.0 * QubitOperator("Y0")).terms,
            (1.0 * QubitOperator("X0")).terms,
            (20.0 * QubitOperator("")).terms,
        ]

        circuit = Circuit([X(0)])

        estimation_tasks = [EstimationTask(target_operator, circuit, None)]

        grouped_tasks = group_individually(estimation_tasks)

        assert len(grouped_tasks) == 5

        for task in grouped_tasks:
            assert task.operator.terms in expected_operator_terms_per_frame


class TestBasicEstimationMethods:
    @pytest.fixture()
    def backend(self):
        return MockQuantumBackend(n_samples=20)

    @pytest.fixture()
    def simulator(self):
        return MockQuantumSimulator()

    @pytest.fixture()
    def estimation_tasks(self):
        task_1 = EstimationTask(
            IsingOperator("Z0"), circuit=Circuit([X(0)]), number_of_shots=10
        )
        task_2 = EstimationTask(
            IsingOperator("Z0"),
            circuit=Circuit([RZ(np.pi / 2)(0)]),
            number_of_shots=20,
        )
        task_3 = EstimationTask(
            IsingOperator((), coefficient=2.0),
            circuit=Circuit([RY(np.pi / 4)(0)]),
            number_of_shots=30,
        )
        return [task_1, task_2, task_3]

    def test_estimate_expectation_values_by_averaging(self, backend, estimation_tasks):
        expectation_values_list = estimate_expectation_values_by_averaging(
            backend, estimation_tasks
        )
        assert len(expectation_values_list) == 3
        for expectation_values, task in zip(expectation_values_list, estimation_tasks):
            assert len(expectation_values.values) == len(task.operator.terms)

    def test_calculate_exact_expectation_values(self, simulator, estimation_tasks):
        expectation_values_list = calculate_exact_expectation_values(
            simulator, estimation_tasks
        )
        assert len(expectation_values_list) == 3
        for expectation_values, task in zip(expectation_values_list, estimation_tasks):
            assert len(expectation_values.values) == len(task.operator.terms)

    def test_calculate_exact_expectation_values_fails_with_non_simulator(
        self, estimation_tasks
    ):
        backend = MockQuantumBackend()
        with pytest.raises(AttributeError):
<<<<<<< HEAD
            _ = calculate_exact_expectation_values(backend, estimation_tasks)
=======
            _ = calculate_exact_expectation_values(
                backend, estimation_tasks
            )
>>>>>>> 559f1057
<|MERGE_RESOLUTION|>--- conflicted
+++ resolved
@@ -4,28 +4,22 @@
 import pytest
 import sympy
 from openfermion import IsingOperator, QubitOperator, qubit_operator_sparse
-<<<<<<< HEAD
-from zquantum.core.estimation import (allocate_shots_proportionally,
-                                      allocate_shots_uniformly,
-                                      calculate_exact_expectation_values,
-                                      estimate_expectation_values_by_averaging,
-                                      evaluate_estimation_circuits,
-                                      get_context_selection_circuit_for_group,
-                                      group_greedily, group_individually,
-                                      perform_context_selection)
+from zquantum.core.estimation import (
+    allocate_shots_proportionally,
+    allocate_shots_uniformly,
+    calculate_exact_expectation_values,
+    estimate_expectation_values_by_averaging,
+    evaluate_estimation_circuits,
+    get_context_selection_circuit_for_group,
+    group_greedily,
+    group_individually,
+    perform_context_selection,
+)
 from zquantum.core.interfaces.estimation import EstimationTask
-from zquantum.core.interfaces.mock_objects import (MockQuantumBackend,
-                                                   MockQuantumSimulator)
-=======
-from pyquil import Program
-from pyquil.gates import RX, RY, RZ, X
-from functools import partial
-from zquantum.core.circuit import Circuit, Qubit, Gate
 from zquantum.core.interfaces.mock_objects import (
     MockQuantumBackend,
     MockQuantumSimulator,
 )
->>>>>>> 559f1057
 from zquantum.core.measurement import ExpectationValues
 from zquantum.core.openfermion._utils import change_operator_type
 from zquantum.core.wip.circuits import RX, RY, RZ, Circuit, X
@@ -358,10 +352,4 @@
     ):
         backend = MockQuantumBackend()
         with pytest.raises(AttributeError):
-<<<<<<< HEAD
-            _ = calculate_exact_expectation_values(backend, estimation_tasks)
-=======
-            _ = calculate_exact_expectation_values(
-                backend, estimation_tasks
-            )
->>>>>>> 559f1057
+            _ = calculate_exact_expectation_values(backend, estimation_tasks)