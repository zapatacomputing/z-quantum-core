--- conflicted
+++ resolved
@@ -112,30 +112,37 @@
     in PyQuil our converters will use it by default without need for explicit mappings.
 """
 
+from ._gates import (
+    Gate,
+    GateOperation,
+    MatrixFactoryGate,
+    ControlledGate,
+    Dagger,
+    CustomGateDefinition,
+)
+
+from ._circuit import Circuit
+
 from ._builtin_gates import (
-    CNOT,
-    CPHASE,
-    CZ,
-    ISWAP,
-    PHASE,
-    RX,
-    RY,
-    RZ,
-    SWAP,
-    XX,
-    XY,
-    YY,
-    ZZ,
-<<<<<<< HEAD
+    X,
+    Y,
+    Z,
     H,
     I,
     S,
     T,
-    X,
-    Y,
-    Z,
-    builtin_gate_by_name,
-=======
+    RX,
+    RY,
+    RZ,
+    PHASE,
+    CNOT,
+    CZ,
+    SWAP,
+    ISWAP,
+    CPHASE,
+    XX,
+    YY,
+    ZZ,
     XY,
     builtin_gate_by_name
 )
@@ -148,18 +155,14 @@
 from .conversions.cirq_conversions import (
     export_to_cirq,
     import_from_cirq,
->>>>>>> c958431b
 )
-from ._circuit import Circuit
-from ._gates import (
-    ControlledGate,
-    CustomGateDefinition,
-    Dagger,
-    Gate,
-    GateOperation,
-    MatrixFactoryGate,
+
+from .conversions.pyquil_conversions import (
+    export_to_pyquil,
+    import_from_pyquil,
 )
-from ._serde import circuit_from_dict, to_dict
-from .conversions.cirq_conversions import export_to_cirq, import_circuit_from_cirq
-from .conversions.pyquil_conversions import export_to_pyquil, import_from_pyquil
-from .conversions.qiskit_conversions import export_to_qiskit, import_from_qiskit+
+from .conversions.qiskit_conversions import (
+    export_to_qiskit,
+    import_from_qiskit,
+)