import json
import math
import sys
import warnings
from typing import Callable, Dict, List

import numpy as np

from ..typing import AnyPath
<<<<<<< HEAD
from collections import Counter
from typing import Dict, Callable, List, Any
=======
from ..utils import SCHEMA_VERSION
>>>>>>> 50b868d6


class BitstringDistribution:
    """A probability distribution defined on discrete bitstrings. Normalization is performed by default, unless otherwise specified.

    Args:
        input_dict (dict):  dictionary representing the probability distribution where the keys are bitstrings represented as strings and the values are non-negative floats.
        normalize (bool): boolean variable specifying whether the input_dict gets normalized or not. Default: True.
    Attributes:
        bitstring_distribution (dict): dictionary representing the probability distribution where the keys are bitstrings represented as strings and the values are non-negative floats.
    """

    def __init__(self, input_dict: Dict, normalize: bool = True):
        if is_bitstring_distribution(
            input_dict
        ):  # accept the input dict only if it is a prob distribution
            if is_normalized(input_dict):
                self.distribution_dict = input_dict
            else:
                if normalize == True:
                    self.distribution_dict = normalize_bitstring_distribution(
                        input_dict
                    )
                else:
                    warnings.warn("BitstringDistribution object is not normalized.")
                    self.distribution_dict = input_dict
        else:
            raise RuntimeError(
                "Initialization of BitstringDistribution object FAILED: the input dictionary is not a bitstring probability distribution. Check keys (same-length binary strings) and values (non-negative floats)."
            )

    def __repr__(self) -> str:
        output = f"BitstringDistribution(input={self.distribution_dict})"
        return output

    def get_qubits_number(self) -> float:
        """Compute how many qubits a bitstring is composed of.

        Returns:
            float: number of qubits in a bitstring (i.e. bitstring length).
        """
        return len(
            list(self.distribution_dict.keys())[0]
        )  # already checked in __init__ that all keys have the same length


def is_non_negative(input_dict: Dict) -> bool:
    """Check if the input dictionary values are non negative.

    Args:
        input_dict (dict): dictionary.

    Returns:
        bool: boolean variable indicating whether dict values are non negative or not.
    """
    return all(value >= 0 for value in input_dict.values())


def is_key_length_fixed(input_dict: Dict) -> bool:
    """Check if the input dictionary keys are same-length.

    Args:
        input_dict (dict): dictionary.

    Returns:
        bool: boolean variable indicating whether dict keys are same-length or not.
    """
    key_length = len(list(input_dict.keys())[0])
    return all(len(key) == key_length for key in input_dict.keys())


def are_keys_binary_strings(input_dict: Dict) -> bool:
    """Check if the input dictionary keys are binary strings.

    Args:
        input_dict (dict): dictionary.

    Returns:
        bool: boolean variable indicating whether dict keys are binary strings or not.
    """
    return all(not any(char not in "10" for char in key) for key in input_dict.keys())


def is_bitstring_distribution(input_dict: Dict) -> bool:
    """Check if the input dictionary is a bitstring distribution, i.e.:
            - keys are same-lenght binary strings,
            - values are non negative.

    Args:
        input_dict (dict): dictionary representing the probability distribution where the keys are bitstrings represented as strings and the values are floats.

    Returns:
        bool: boolean variable indicating whether the bitstring distribution is well defined or not.
    """
    return (
        (not input_dict == {})
        and is_non_negative(input_dict)
        and is_key_length_fixed(input_dict)
        and are_keys_binary_strings(input_dict)
    )


def is_normalized(input_dict: Dict) -> bool:
    """Check if a bitstring distribution is normalized.

    Args:
        bitstring_distribution (dict): dictionary representing the probability distribution where the keys are bitstrings represented as strings and the values are floats.

    Returns:
        bool: boolean variable indicating whether the bitstring distribution is normalized or not.
    """
    norm = sum(input_dict.values())
    return math.isclose(norm, 1)


def normalize_bitstring_distribution(bitstring_distribution: Dict) -> Dict:
    """Normalize a bitstring distribution.

    Args:
        bitstring_distribution (dict): dictionary representing the probability distribution where the keys are bitstrings represented as strings and the values are floats.

    Returns:
        dict: dictionary representing the normalized probability distribution where the keys are bitstrings represented as strings and the values are floats.
    """
    norm = sum(bitstring_distribution.values())
    if norm == 0:
        raise ValueError(
            "Normalization of BitstringDistribution FAILED: input dict is empty (all zero values)."
        )
    elif 0 < norm < sys.float_info.min:
        raise ValueError(
            "Normalization of BitstringDistribution FAILED: too small values."
        )
    elif norm == 1:
        return bitstring_distribution
    else:
        for key in bitstring_distribution:
            bitstring_distribution[key] *= 1.0 / norm
        return bitstring_distribution


def save_bitstring_distribution(
    distribution: BitstringDistribution, filename: AnyPath
) -> None:
    """Save a bistring distribution to a file.

    Args:
        distribution (BitstringDistribution): the bistring distribution
        file (str or file-like object): the name of the file, or a file-like object
    """
    dictionary: Dict[str, Any] = {}
    dictionary["bitstring_distribution"] = distribution.distribution_dict
    dictionary["schema"] = SCHEMA_VERSION + "-bitstring-probability-distribution"

    with open(filename, "w") as f:
        f.write(json.dumps(dictionary, indent=2))


def save_bitstring_distribution_set(
    bitstring_distribution_set: List[BitstringDistribution], filename: str
) -> None:
    """Save a set of bitstring distributions to a file.

    Args:
       bitstring_distribution_set (list): a list of distributions to be saved
       file (str): the name of the file
    """
    dictionary: Dict[str, Any] = {}
    dictionary["schema"] = SCHEMA_VERSION + "-bitstring-probability-distribution-set"
    dictionary["bitstring_distribution"] = []

    for distribution in bitstring_distribution_set:
        dictionary["bitstring_distribution"].append(distribution.distribution_dict)

    with open(filename, "w") as f:
        f.write(json.dumps(dictionary, indent=2))


def load_bitstring_distribution(file: str) -> BitstringDistribution:
    """Load an bitstring_distribution from a json file using a schema.

    Arguments:
        file (str): the name of the file

    Returns:
        object: a python object loaded from the bitstring_distribution
    """
    if isinstance(file, str):
        with open(file, "r") as f:
            data = json.load(f)
    else:
        data = json.load(file)

    bitstring_distribution = BitstringDistribution(data["bitstring_distribution"])
    return bitstring_distribution


def load_bitstring_distribution_set(file: str) -> List[BitstringDistribution]:
    """Load a list of bitstring_distributions from a json file using a schema.

    Arguments:
        file (str): the name of the file

    Returns:
        object: a list of bitstring distributions loaded from the bitstring_distribution
    """
    if isinstance(file, str):
        with open(file, "r") as f:
            data = json.load(f)
    else:
        data = json.load(file)

    bitstring_distribution_list = []
    for i in range(len(data["bitstring_distribution"])):
        bitstring_distribution_list.append(
            BitstringDistribution(data["bitstring_distribution"][i])
        )

    return bitstring_distribution_list


def create_bitstring_distribution_from_probability_distribution(
    prob_distribution: np.ndarray,
) -> BitstringDistribution:
    """Create a well defined bitstring distribution starting from a probability distribution

    Args:
        probability distribution (np.array): The probabilities of the various states in the wavefunction

    Returns:
        BitstringDistribution : The BitstringDistribution object corresponding to the input measurements.
    """

    # Create dictionary of bitstring tuples as keys with probability as value
    prob_dict = {}
    for state in range(len(prob_distribution)):
        # Convert state to bitstring
        bitstring = format(state, "b")
        while len(bitstring) < np.log2(len(prob_distribution)):
            bitstring = "0" + bitstring
        # Reverse bitstring
        bitstring = bitstring[::-1]

        # Add to dict
        prob_dict[bitstring] = prob_distribution[state]

    return BitstringDistribution(prob_dict)


def evaluate_distribution_distance(
    target_distribution: BitstringDistribution,
    measured_distribution: BitstringDistribution,
    distance_measure_function: Callable,
    **kwargs,
) -> float:
    """Evaluate the distance between two bitstring distributions - the target distribution and the one predicted (measured) by your model -
    based on the given distance measure

    Args:
         target_distribution (BitstringDistribution): The target bitstring probability distribution
         measured_distribution (BitstringDistribution): The measured bitstring probability distribution
         distance_measure_function (function): function used to calculate the distance measure
             Currently implemented: clipped negative log-likelihood, maximum mean discrepancy (MMD).

         Additional distance measure parameters can be passed as key word arguments.

    Returns:
         float: The value of the distance measure
    """
    # Check inputs are BitstringDistribution objects
    if not isinstance(target_distribution, BitstringDistribution) or not isinstance(
        measured_distribution, BitstringDistribution
    ):
        raise TypeError(
            "Arguments of evaluate_cost_function must be of type BitstringDistribution."
        )

    # Check inputs are defined on consistent bitstring domains
    if (
        target_distribution.get_qubits_number()
        != measured_distribution.get_qubits_number()
    ):
        raise RuntimeError(
            "Bitstring Distribution Distance Evaluation FAILED: target and measured distributions are defined on bitstrings of different length."
        )

    # Check inputs are both normalized (or not normalized)
    if is_normalized(target_distribution.distribution_dict) != is_normalized(
        measured_distribution.distribution_dict
    ):
        raise RuntimeError(
            "Bitstring Distribution Distance Evaluation FAILED: one among target and measured distribution is normalized, whereas the other is not."
        )

    return distance_measure_function(
        target_distribution, measured_distribution, **kwargs
    )<|MERGE_RESOLUTION|>--- conflicted
+++ resolved
@@ -2,17 +2,13 @@
 import math
 import sys
 import warnings
-from typing import Callable, Dict, List
+from typing import Any, Callable, Dict, List
+from collections import Counter
 
 import numpy as np
 
 from ..typing import AnyPath
-<<<<<<< HEAD
-from collections import Counter
-from typing import Dict, Callable, List, Any
-=======
 from ..utils import SCHEMA_VERSION
->>>>>>> 50b868d6
 
 
 class BitstringDistribution:
