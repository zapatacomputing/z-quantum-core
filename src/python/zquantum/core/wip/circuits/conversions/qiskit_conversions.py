<<<<<<< HEAD
from typing import Tuple, List, NamedTuple, Union, Dict, Iterable, Sequence
=======
>>>>>>> 50b868d6
import hashlib
from typing import Dict, List, NamedTuple, Tuple, Union

import numpy as np
import qiskit
import sympy

from .. import _builtin_gates, _circuit, _gates
from ..symbolic.qiskit_expressions import QISKIT_DIALECT, expression_from_qiskit
from ..symbolic.sympy_expressions import SYMPY_DIALECT, expression_from_sympy
from ..symbolic.translations import translate_expression

QiskitOperation = Tuple[
    qiskit.circuit.Instruction, List[qiskit.circuit.Qubit], List[qiskit.circuit.Clbit]
]


def qiskit_qubit(index: int, num_qubits_in_circuit: int) -> qiskit.circuit.Qubit:
    return qiskit.circuit.Qubit(
        qiskit.circuit.QuantumRegister(num_qubits_in_circuit, "q"), index
    )


def _import_qiskit_qubit(qubit: qiskit.circuit.Qubit) -> int:
    return qubit.index


def _qiskit_expr_from_zquantum(expr):
    intermediate = expression_from_sympy(expr)
    return translate_expression(intermediate, QISKIT_DIALECT)


def _zquantum_expr_from_qiskit(expr):
    intermediate = expression_from_qiskit(expr)
    return translate_expression(intermediate, SYMPY_DIALECT)


ZQUANTUM_QISKIT_GATE_MAP = {
    _builtin_gates.X: qiskit.circuit.library.XGate,
    _builtin_gates.Y: qiskit.circuit.library.YGate,
    _builtin_gates.Z: qiskit.circuit.library.ZGate,
    _builtin_gates.S: qiskit.circuit.library.SGate,
    _builtin_gates.T: qiskit.circuit.library.TGate,
    _builtin_gates.H: qiskit.circuit.library.HGate,
    _builtin_gates.I: qiskit.circuit.library.IGate,
    _builtin_gates.CNOT: qiskit.circuit.library.CXGate,
    _builtin_gates.CZ: qiskit.circuit.library.CZGate,
    _builtin_gates.SWAP: qiskit.circuit.library.SwapGate,
    _builtin_gates.ISWAP: qiskit.circuit.library.iSwapGate,
    _builtin_gates.RX: qiskit.circuit.library.RXGate,
    _builtin_gates.RY: qiskit.circuit.library.RYGate,
    _builtin_gates.RZ: qiskit.circuit.library.RZGate,
    _builtin_gates.PHASE: qiskit.circuit.library.PhaseGate,
    _builtin_gates.CPHASE: qiskit.circuit.library.CPhaseGate,
    _builtin_gates.XX: qiskit.circuit.library.RXXGate,
    _builtin_gates.YY: qiskit.circuit.library.RYYGate,
    _builtin_gates.ZZ: qiskit.circuit.library.RZZGate,
}


def _make_gate_instance(gate_ref, gate_params) -> _gates.Gate:
    """Returns a gate instance that's applicable to qubits.
    For non-parametric gate refs like X, returns just the `X`
    For parametric gate factories like `RX`, returns the produced gate, like `RX(0.2)`
    """
    if _gates.gate_is_parametric(gate_ref, gate_params):
        return gate_ref(*gate_params)
    else:
        return gate_ref


def _make_controlled_gate_prototype(wrapped_gate_ref, num_control_qubits=1):
    def _factory(*gate_params):
        return _gates.ControlledGate(
            _make_gate_instance(wrapped_gate_ref, gate_params), num_control_qubits
        )

    return _factory


QISKIT_ZQUANTUM_GATE_MAP = {
    **{q_cls: z_ref for z_ref, q_cls in ZQUANTUM_QISKIT_GATE_MAP.items()},
    qiskit.circuit.library.CSwapGate: _builtin_gates.SWAP.controlled(1),
    qiskit.circuit.library.CRXGate: _make_controlled_gate_prototype(_builtin_gates.RX),
    qiskit.circuit.library.CRYGate: _make_controlled_gate_prototype(_builtin_gates.RY),
    qiskit.circuit.library.CRZGate: _make_controlled_gate_prototype(_builtin_gates.RZ),
}


def export_to_qiskit(circuit: _circuit.Circuit) -> qiskit.QuantumCircuit:
    q_circuit = qiskit.QuantumCircuit(circuit.n_qubits)
    custom_names = {
        gate_def.gate_name for gate_def in circuit.collect_custom_gate_definitions()
    }
    q_triplets = [
        _export_gate_to_qiskit(
            gate_op.gate,
            applied_qubit_indices=gate_op.qubit_indices,
            n_qubits_in_circuit=circuit.n_qubits,
            custom_names=custom_names,
        )
        for gate_op in circuit.operations
    ]
    for q_gate, q_qubits, q_clbits in q_triplets:
        q_circuit.append(q_gate, q_qubits, q_clbits)
    return q_circuit


def _export_gate_to_qiskit(
    gate, applied_qubit_indices, n_qubits_in_circuit, custom_names
):
    try:
        return _export_gate_via_mapping(
            gate, applied_qubit_indices, n_qubits_in_circuit, custom_names
        )
    except ValueError:
        pass

    try:
        return _export_controlled_gate(
            gate, applied_qubit_indices, n_qubits_in_circuit, custom_names
        )
    except ValueError:
        pass

    try:
        return _export_custom_gate(
            gate, applied_qubit_indices, n_qubits_in_circuit, custom_names
        )
    except ValueError:
        pass

    raise NotImplementedError(f"Exporting gate {gate} to Qiskit is unsupported")


def _export_gate_via_mapping(
    gate, applied_qubit_indices, n_qubits_in_circuit, custom_names
):
    try:
        qiskit_cls = ZQUANTUM_QISKIT_GATE_MAP[
            _builtin_gates.builtin_gate_by_name(gate.name)
        ]
    except KeyError:
        raise ValueError(f"Can't export gate {gate} to Qiskit via mapping")

    qiskit_params = [_qiskit_expr_from_zquantum(param) for param in gate.params]
    qiskit_qubits = [
        qiskit_qubit(qubit_i, n_qubits_in_circuit) for qubit_i in applied_qubit_indices
    ]

    return qiskit_cls(*qiskit_params), qiskit_qubits, []


def _export_controlled_gate(
    gate: _gates.ControlledGate,
    applied_qubit_indices,
    n_qubits_in_circuit,
    custom_names,
):
    if not isinstance(gate, _gates.ControlledGate):
        # Raising an exception here is redundant to the type hint, but it allows us
        # to handle exporting all gates in the same way, regardless of type
        raise ValueError(f"Can't export gate {gate} as a controlled gate")

    target_indices = applied_qubit_indices[gate.num_control_qubits :]
    target_gate, _, _ = _export_gate_to_qiskit(
        gate.wrapped_gate,
        applied_qubit_indices=target_indices,
        n_qubits_in_circuit=n_qubits_in_circuit,
        custom_names=custom_names,
    )
    controlled_gate = target_gate.control(gate.num_control_qubits)
    qiskit_qubits = [
        qiskit_qubit(qubit_i, n_qubits_in_circuit) for qubit_i in applied_qubit_indices
    ]
    return controlled_gate, qiskit_qubits, []


def _export_custom_gate(
    gate: _gates.MatrixFactoryGate,
    applied_qubit_indices,
    n_qubits_in_circuit,
    custom_names,
):
    if gate.name not in custom_names:
        raise ValueError(
            f"Can't export gate {gate} as a custom gate, the circuit is missing its definition"
        )

    if gate.params:
        raise ValueError(
            f"Can't export parametrized gate {gate}, Qiskit doesn't support parametrized custom gates"
        )
    # At that time of writing it, Qiskit doesn't support parametrized gates defined with a symbolic matrix
    # See https://github.com/Qiskit/qiskit-terra/issues/4751 for more info.

    qiskit_qubits = [
        qiskit_qubit(qubit_i, n_qubits_in_circuit) for qubit_i in applied_qubit_indices
    ]
    qiskit_matrix = np.array(gate.matrix)
    return (
        qiskit.extensions.UnitaryGate(qiskit_matrix, label=gate.name),
        qiskit_qubits,
        [],
    )


class AnonGateOperation(NamedTuple):
    gate_name: str
    matrix: sympy.Matrix
    qubit_indices: Tuple[int, ...]


ImportedOperation = Union[_gates.GateOperation, AnonGateOperation]


def _apply_custom_gate(
    anon_op: AnonGateOperation, custom_defs_map: Dict[str, _gates.CustomGateDefinition]
) -> _gates.GateOperation:
    gate_def = custom_defs_map[anon_op.gate_name]
    # Qiskit doesn't support custom gates with parametrized matrices
    # so we can assume empty params list.
    gate_params: Tuple[sympy.Symbol, ...] = tuple()
    gate = gate_def(*gate_params)

    return gate(*anon_op.qubit_indices)


def import_from_qiskit(circuit: qiskit.QuantumCircuit) -> _circuit.Circuit:
    q_ops = [_import_qiskit_triplet(triplet) for triplet in circuit.data]
    anon_ops = [op for op in q_ops if isinstance(op, AnonGateOperation)]

    # Qiskit doesn't support custom gates with parametrized matrices
    # so we can assume empty params list.
    params_ordering: Tuple[sympy.Symbol, ...] = tuple()
    custom_defs = {
        anon_op.gate_name: _gates.CustomGateDefinition(
            gate_name=anon_op.gate_name,
            matrix=anon_op.matrix,
            params_ordering=params_ordering,
        )
        for anon_op in anon_ops
    }
    imported_ops = [
        _apply_custom_gate(op, custom_defs) if isinstance(op, AnonGateOperation) else op
        for op in q_ops
    ]
    return _circuit.Circuit(
        operations=imported_ops,
        n_qubits=circuit.num_qubits,
    )


def _import_qiskit_triplet(qiskit_triplet: QiskitOperation) -> ImportedOperation:
    qiskit_op, qiskit_qubits, _ = qiskit_triplet

    return _import_qiskit_op(qiskit_op, qiskit_qubits)


def _import_qiskit_op(qiskit_op, qiskit_qubits) -> ImportedOperation:
    # We always wanna try importing via mapping to handle complex gate structures
    # represented by a single class, like CNOT (Control + X) or CSwap (Control + Swap).
    try:
        return _import_qiskit_op_via_mapping(qiskit_op, qiskit_qubits)
    except ValueError:
        pass

    try:
        return _import_controlled_qiskit_op(qiskit_op, qiskit_qubits)
    except (ValueError, NotImplementedError):
        pass

    return _import_custom_qiskit_gate(qiskit_op, qiskit_qubits)


def _import_qiskit_op_via_mapping(
    qiskit_gate: qiskit.circuit.Instruction,
    qiskit_qubits: Iterable[qiskit.circuit.Qubit],
) -> _gates.GateOperation:
    try:
        gate_ref = QISKIT_ZQUANTUM_GATE_MAP[type(qiskit_gate)]
    except KeyError:
        raise ValueError(f"Conversion of {qiskit_gate} from Qiskit is unsupported.")

    # values to consider:
    # - gate matrix parameters (only parametric gates)
    # - gate application indices (all gates)
    zquantum_params = [
        _zquantum_expr_from_qiskit(param) for param in qiskit_gate.params
    ]
    qubit_indices = [_import_qiskit_qubit(qubit) for qubit in qiskit_qubits]
    gate = _make_gate_instance(gate_ref, zquantum_params)
    return _gates.GateOperation(gate=gate, qubit_indices=tuple(qubit_indices))


def _import_controlled_qiskit_op(
    qiskit_gate: qiskit.circuit.ControlledGate,
    qiskit_qubits: Sequence[qiskit.circuit.Qubit],
) -> _gates.GateOperation:
    if not isinstance(qiskit_gate, qiskit.circuit.ControlledGate):
        # Raising an exception here is redundant to the type hint, but it allows us
        # to handle exporting all gates in the same way, regardless of type
        raise ValueError(f"Can't import gate {qiskit_gate} as a controlled gate")

    wrapped_qubits = qiskit_qubits[qiskit_gate.num_ctrl_qubits :]
    wrapped_op = _import_qiskit_op(qiskit_gate.base_gate, wrapped_qubits)
    qubit_indices = map(_import_qiskit_qubit, qiskit_qubits)
    if isinstance(wrapped_op, _gates.GateOperation):
        return wrapped_op.gate.controlled(qiskit_gate.num_ctrl_qubits)(*qubit_indices)
    else:
        raise NotImplementedError(
            "Importing of controlled anonymous gates not yet supported."
        )


def _hash_hex(bytes_):
    return hashlib.sha256(bytes_).hexdigest()


def _custom_qiskit_gate_name(gate_label: str, gate_name: str, matrix: np.ndarray):
    matrix_hash = _hash_hex(matrix.tobytes())
    target_name = gate_label or gate_name
    return f"{target_name}.{matrix_hash}"


def _import_custom_qiskit_gate(
    qiskit_op: qiskit.circuit.Gate, qiskit_qubits
) -> AnonGateOperation:
    value_matrix = qiskit_op.to_matrix()
    return AnonGateOperation(
        gate_name=_custom_qiskit_gate_name(
            qiskit_op.label, qiskit_op.name, value_matrix
        ),
        matrix=sympy.Matrix(value_matrix),
        qubit_indices=tuple(_import_qiskit_qubit(qubit) for qubit in qiskit_qubits),
    )<|MERGE_RESOLUTION|>--- conflicted
+++ resolved
@@ -1,9 +1,5 @@
-<<<<<<< HEAD
-from typing import Tuple, List, NamedTuple, Union, Dict, Iterable, Sequence
-=======
->>>>>>> 50b868d6
+from typing import Tuple, List, NamedTuple, Union, Dict, Iterable, Sequence, Tuple
 import hashlib
-from typing import Dict, List, NamedTuple, Tuple, Union
 
 import numpy as np
 import qiskit
