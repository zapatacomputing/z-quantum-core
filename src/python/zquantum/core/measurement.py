--- conflicted
+++ resolved
@@ -3,22 +3,6 @@
 import copy
 import json
 from collections import Counter
-from typing import Dict, Iterable, List, Optional, TextIO, Tuple
-
-import numpy as np
-from openfermion.ops import IsingOperator
-from pyquil.wavefunction import Wavefunction
-from zquantum.core.typing import AnyPath, LoadSource
-
-from .bitstring_distribution import BitstringDistribution
-from .utils import (
-    SCHEMA_VERSION,
-    convert_array_to_dict,
-    convert_dict_to_array,
-    convert_tuples_to_bitstrings,
-    sample_from_probability_distribution,
-)
-<<<<<<< HEAD
 from typing import (
     Optional,
     List,
@@ -32,11 +16,20 @@
     Iterable,
     cast,
 )
-from collections import Counter
+
+import numpy as np
+from openfermion.ops import IsingOperator
+from pyquil.wavefunction import Wavefunction
+from zquantum.core.typing import AnyPath, LoadSource
+
 from .bitstring_distribution import BitstringDistribution
-from zquantum.core.typing import LoadSource, AnyPath
-=======
->>>>>>> e4e28cec
+from .utils import (
+    SCHEMA_VERSION,
+    convert_array_to_dict,
+    convert_dict_to_array,
+    convert_tuples_to_bitstrings,
+    sample_from_probability_distribution,
+)
 
 
 def save_expectation_values(
