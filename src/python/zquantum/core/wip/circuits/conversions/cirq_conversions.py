"""Zquantum <-> Cirq conversions."""
from functools import singledispatch
from itertools import chain
from operator import attrgetter
<<<<<<< HEAD
from typing import Union, Callable, Type, Dict, overload
=======
from typing import Callable, Type, Union, overload
>>>>>>> 50b868d6

import cirq
import numpy as np
import sympy

from .. import _builtin_gates, _circuit, _gates

Parameter = Union[sympy.Expr, float]
RotationGateFactory = Callable[[Parameter], cirq.EigenGate]


def angle_to_exponent(angle: Parameter) -> Parameter:
    """Convert exponent from Cirq gate to angle usable in rotation gates..

    Args:
        angle: Exponent to be converted.
    Returns:
        angle divided by pi.
    Notes:
        Scaling of the angle preserves its "type", i.e. numerical angles
        are scaled by numerical approximation of pi, but symbolic ones
        are scaled by `sympy.pi`. Note that in case of sympy numbers,
        the results is a native float.

        This transformation might be viewed as the change of units from
        radians to pi * radians.
    """
    if isinstance(angle, sympy.Expr) and angle.is_constant():
        try:
            angle = float(angle)
        # This broad except is intentional. I am not sure if it is always
        # possible to convert constant sympy.Expr to float, therefore
        # we allow graceful recovery in case the conversion failed.
        except Exception:
            pass
    return angle / (sympy.pi if isinstance(angle, sympy.Expr) else np.pi)


def exponent_to_angle(exponent: Parameter) -> Parameter:
    """Convert exponent from Cirq gate to angle usable in rotation gates..

    Args:
        exponent: Exponent to be converted.
    Returns:
        exponent multiplied by pi.
    Notes:
        Scaling of the exponent preserves its "type", i.e. numerical exponents
        are scaled by numerical approximation of pi, but symbolic ones
        are scaled by sympy.pi
    """
    return exponent * (sympy.pi if isinstance(exponent, sympy.Expr) else np.pi)


def make_rotation_factory(
    eigengate_cls: Type[cirq.EigenGate], global_shift: float = 0
) -> RotationGateFactory:
    """Construct a factory for rotation gate based on given EigenGate subclass.

    This function might be thought of as a partial which freezes global_shift
    parameter but also scales the exponent parameter of eigengate_cls initializer.

    Args:
        eigengate_cls: EigenGate subclass, e.g. ZPowGate, XXPowGate.
        global_shift: Determines phase of the rotation gate. Check Cirq docs
            for explanation.
    Returns:
        A function that maps angle to EigenGate instance with given global shift
        and an exponent equal to angle divided by a factor of pi.
    """

    def _rotation(angle: Parameter) -> cirq.EigenGate:
        return eigengate_cls(
            global_shift=global_shift, exponent=angle_to_exponent(angle)
        )

    return _rotation


ZQUANTUM_BUILTIN_GATE_NAME_TO_CIRQ_GATE: Dict[str, Callable] = {
    "X": cirq.X,
    "Y": cirq.Y,
    "Z": cirq.Z,
    "I": cirq.I,
    "H": cirq.H,
    "S": cirq.S,
    "T": cirq.T,
    "RX": cirq.rx,
    "RY": cirq.ry,
    "RZ": cirq.rz,
    "PHASE": make_rotation_factory(cirq.ZPowGate),
    "CNOT": cirq.CNOT,
    "CZ": cirq.CZ,
    "SWAP": cirq.SWAP,
    "ISWAP": cirq.ISWAP,
    "CPHASE": cirq.cphase,
    "XX": make_rotation_factory(cirq.XXPowGate, -0.5),
    "YY": make_rotation_factory(cirq.YYPowGate, -0.5),
    "ZZ": make_rotation_factory(cirq.ZZPowGate, -0.5),
    "XY": make_rotation_factory(cirq.ISwapPowGate, 0.0),
}


EIGENGATE_SPECIAL_CASES = {
    (type(cirq.X), cirq.X.global_shift, cirq.X.exponent): _builtin_gates.X,
    (type(cirq.Y), cirq.Y.global_shift, cirq.Y.exponent): _builtin_gates.Y,
    (type(cirq.Z), cirq.Z.global_shift, cirq.Z.exponent): _builtin_gates.Z,
    (type(cirq.S), cirq.S.global_shift, cirq.S.exponent): _builtin_gates.S,
    (type(cirq.T), cirq.T.global_shift, cirq.T.exponent): _builtin_gates.T,
    (type(cirq.H), cirq.H.global_shift, cirq.H.exponent): _builtin_gates.H,
    (type(cirq.CNOT), cirq.CNOT.global_shift, cirq.CNOT.exponent): _builtin_gates.CNOT,
    (type(cirq.CZ), cirq.CZ.global_shift, cirq.CZ.exponent): _builtin_gates.CZ,
    (type(cirq.SWAP), cirq.SWAP.global_shift, cirq.SWAP.exponent): _builtin_gates.SWAP,
    (
        type(cirq.ISWAP),
        cirq.ISWAP.global_shift,
        cirq.ISWAP.exponent,
    ): _builtin_gates.ISWAP,
}

EIGENGATE_ROTATIONS = {
    (cirq.XPowGate, -0.5): _builtin_gates.RX,
    (cirq.YPowGate, -0.5): _builtin_gates.RY,
    (cirq.ZPowGate, -0.5): _builtin_gates.RZ,
    (cirq.ZPowGate, 0): _builtin_gates.PHASE,
    (cirq.CZPowGate, 0): _builtin_gates.CPHASE,
    (cirq.XXPowGate, -0.5): _builtin_gates.XX,
    (cirq.YYPowGate, -0.5): _builtin_gates.YY,
    (cirq.ZZPowGate, -0.5): _builtin_gates.ZZ,
    (cirq.ISwapPowGate, 0.0): _builtin_gates.XY,
}

CIRQ_GATE_SPECIAL_CASES = {cirq.CSWAP: _builtin_gates.SWAP.controlled(1)}

qubit_index = attrgetter("x")


# The overloads are commented out because mypy does not yet support overloads
# for functools.singledispatch. See mypy #8356.

# @overload
# def export_to_cirq(gate: _gates.Gate) -> cirq.Gate:
#     pass


# # @overload
# def export_to_cirq(gate_operation: _gates.GateOperation) -> cirq.GateOperation:
#     pass


# # @overload
# def export_to_cirq(circuit: _circuit.Circuit) -> cirq.Circuit:
#     pass


@singledispatch
def export_to_cirq(obj):
    """Export given native Zquantum object to its Cirq equivalent.

    This should be primarily used with Circuit objects, but
    also works for builtin gates and gate operations.

    Exporting of user-defined gates is atm not supported.
    """
    raise NotImplementedError(f"{obj} can't be exported to Cirq object.")


@export_to_cirq.register
def export_matrix_factory_gate_to_cirq(gate: _gates.MatrixFactoryGate) -> cirq.Gate:
    try:
        cirq_factory = ZQUANTUM_BUILTIN_GATE_NAME_TO_CIRQ_GATE[gate.name]
        cirq_params = (
            float(param) if isinstance(param, sympy.Expr) and param.is_Float else param
            for param in gate.params
        )
        return cirq_factory(*cirq_params) if gate.params else cirq_factory
    except KeyError:
        raise NotImplementedError(f"Gate {gate} can't be exported to Cirq.")


@export_to_cirq.register
def export_controlled_gate_to_cirq(gate: _gates.ControlledGate) -> cirq.Gate:
    return export_to_cirq(gate.wrapped_gate).controlled(gate.num_control_qubits)


@export_to_cirq.register
def export_dagger_to_cirq(gate: _gates.Dagger) -> cirq.Gate:
    return cirq.inverse(export_to_cirq(gate.wrapped_gate))


@export_to_cirq.register
def export_gate_operation_to_cirq(
    operation: _gates.GateOperation,
) -> cirq.GateOperation:
    return export_to_cirq(operation.gate)(*map(cirq.LineQubit, operation.qubit_indices))


@export_to_cirq.register
def export_circuit_to_cirq(circuit: _circuit.Circuit) -> cirq.Circuit:
    return cirq.Circuit([export_to_cirq(operation) for operation in circuit.operations])


@singledispatch
def import_from_cirq(obj):
    """Import given Cirq object, converting it to its Zquantum native counterpart.

    Currently we support gates corresponding to Zquantum builtin gates, operations
    on such gates and circuits composed of such gates.

    Also note that only objects using only LineQubits are supported, as currently
    there is no notion of GridQubit in Zquantum.

    Raises:
        NotImplementedError: if the object to be imported is of currently unsupported type.
    """
    try:
        return CIRQ_GATE_SPECIAL_CASES[obj]
    except KeyError:
        raise NotImplementedError(f"{obj} can't be imported into Zquantum.")


@import_from_cirq.register
def convert_eigengate_to_zquantum_gate(eigengate: cirq.EigenGate) -> _gates.Gate:
    key = (type(eigengate), eigengate.global_shift, eigengate.exponent)
    try:
        return EIGENGATE_SPECIAL_CASES[key]
    except KeyError:
        pass

    try:
        return EIGENGATE_ROTATIONS[key[0:2]](exponent_to_angle(eigengate.exponent))
    except KeyError:
        raise NotImplementedError(f"Gate {eigengate} can't be imported into Zquantum.")


@import_from_cirq.register
def convert_cirq_identity_gate_to_zquantum_gate(
    identity_gate: cirq.IdentityGate,
) -> _gates.Gate:
    return _builtin_gates.I


@import_from_cirq.register
def import_cirq_controlled_gate(controlled_gate: cirq.ControlledGate) -> _gates.Gate:
    return import_from_cirq(controlled_gate.sub_gate).controlled(
        controlled_gate.num_controls()
    )


@import_from_cirq.register(cirq.GateOperation)
@import_from_cirq.register(cirq.ControlledOperation)
def convert_gate_operation_to_zquantum(operation) -> _gates.GateOperation:
    if not all(isinstance(qubit, cirq.LineQubit) for qubit in operation.qubits):
        raise NotImplementedError(
            f"Failed to import {operation}. Grid qubits are not yet supported."
        )

    return import_from_cirq(operation.gate)(*map(qubit_index, operation.qubits))


@import_from_cirq.register
def import_circuit_from_cirq(circuit: cirq.Circuit) -> _circuit.Circuit:
    return _circuit.Circuit(
        [import_from_cirq(op) for op in chain.from_iterable(circuit.moments)]
    )<|MERGE_RESOLUTION|>--- conflicted
+++ resolved
@@ -2,11 +2,7 @@
 from functools import singledispatch
 from itertools import chain
 from operator import attrgetter
-<<<<<<< HEAD
-from typing import Union, Callable, Type, Dict, overload
-=======
-from typing import Callable, Type, Union, overload
->>>>>>> 50b868d6
+from typing import Callable, Dict, Type, Union, overload
 
 import cirq
 import numpy as np
