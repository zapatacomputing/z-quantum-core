--- conflicted
+++ resolved
@@ -23,11 +23,7 @@
         'lea>=3.2.0',
         'pyquil>=2.17.0',
         'cirq==0.7.0',
-<<<<<<< HEAD
-        'qiskit==0.15.0',
-=======
         'qiskit==0.18.3',
->>>>>>> 8930df3c
         'quantum-grove>=1.0.0'
     ]
 )