--- conflicted
+++ resolved
@@ -225,59 +225,6 @@
     ]
 
 
-<<<<<<< HEAD
-def get_estimation_tasks_to_measure(
-    estimation_tasks: List[EstimationTask],
-) -> Tuple[List[EstimationTask], List[int], List[ExpectationValues]]:
-    """This function returns a list of circuits that should actually be sent to the
-    backend. It filters out EstimationTasks that only contain a constant and those
-    that require 0 shot generate an error.
-
-    Args:
-        estimation_tasks (List[EstimationTask]): The list of estimation tasks for which
-                         Expectation Values are wanted.
-
-    Returns:
-        estimation_tasks_to_measure (List[Circuit]): A new list of estimation tasks that only
-                                     contains the ones that should actually be submitted to the
-                                     backend
-        indices_to_measure (List[int]): A list containing the indices of the EstimationTasks we will
-                            actually measure. This tells us where to store the expectation values of
-                            estimation_tasks_to_measure, i.e. the ith estimation_tasks_to_measure
-                            expectation values will go into full_expectation_values[indices_to_measure[i]]
-        full_expectation_values (List[ExpectationValues]): A list of len(estimation_tasks) elements.
-                                 All values are None except for EstimationTasks that
-                                 only contain a constant term, in which case the Expectation
-                                 Values are returned in the appropriate position.
-    """
-
-    estimation_tasks_to_measure = []
-    full_expectation_values = [None for _ in estimation_tasks]
-    indices_to_measure = []
-    for i, e in enumerate(estimation_tasks):
-        if len(e.operator.terms) == 1 and () in e.operator.terms.keys():
-            coefficient = e.operator.terms[()]
-            full_expectation_values[i] = ExpectationValues(
-                np.asarray([coefficient]),
-                correlations=[np.asarray([[0.0]])],
-                estimator_covariances=[np.asarray([[0.0]])],
-            )
-        elif e.number_of_shots == 0:
-            raise RuntimeError(
-                "An EstimationTask requested 0 shot for a non-constant term. It's unclear what the expectation values should be."
-            )
-        else:
-            indices_to_measure.append(i)
-            estimation_tasks_to_measure.append(e)
-
-    return (
-        estimation_tasks_to_measure,
-        indices_to_measure,
-        full_expectation_values,
-    )
-
-
-=======
 def split_constant_estimation_tasks(
     estimation_tasks: List[EstimationTask],
 ) -> Tuple[List[EstimationTask], List[EstimationTask], List[int], List[int]]:
@@ -360,7 +307,6 @@
     return expectation_values
 
 
->>>>>>> 2f2120a5
 def estimate_expectation_values_by_averaging(
     backend: QuantumBackend,
     estimation_tasks: List[EstimationTask],
@@ -377,11 +323,6 @@
 
     (
         estimation_tasks_to_measure,
-<<<<<<< HEAD
-        indices_to_measure,
-        full_expectation_values,
-    ) = get_estimation_tasks_to_measure(estimation_tasks)
-=======
         estimation_tasks_for_constants,
         indices_to_measure,
         indices_for_constants,
@@ -390,7 +331,6 @@
     expectation_values_for_constants = evaluate_constant_estimation_tasks(
         estimation_tasks_for_constants
     )
->>>>>>> 2f2120a5
 
     circuits, operators, shots_per_circuit = zip(
         *[
@@ -410,10 +350,6 @@
         for frame_operator, measurements in zip(operators, measurements_list)
     ]
 
-<<<<<<< HEAD
-    for i, final_index in enumerate(indices_to_measure):
-        full_expectation_values[final_index] = measured_expectation_values_list[i]
-=======
     full_expectation_values = [
         None
         for _ in range(
@@ -428,7 +364,6 @@
         measured_expectation_values_list, indices_to_measure
     ):
         full_expectation_values[final_index] = ex_val
->>>>>>> 2f2120a5
 
     return full_expectation_values
 
